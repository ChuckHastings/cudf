--- conflicted
+++ resolved
@@ -6,12 +6,7 @@
 - conda-forge
 - defaults
 dependencies:
-<<<<<<< HEAD
 - cudf>=0.6
-- nvgraph
-=======
-- cudf>=0.5.1
->>>>>>> 0ee73268
 - scipy
 - networkx
 - python-louvain
