--- conflicted
+++ resolved
@@ -111,6 +111,7 @@
     src/binaryops.cu
     src/bitmaskops.cu
     src/column.cpp
+    src/cudautils.cu
     src/datetimeops.cu
     src/errorhandling.cpp
     src/filterops.cu
@@ -121,16 +122,11 @@
     src/reductions.cu
     src/scan.cu
     src/segmented_sorting.cu
-<<<<<<< HEAD
-    src/cudautils.cu
-    src/datetimeops.cu
-=======
     src/sorting.cu
     src/sqls_ops.cu
     src/streamcompactionops.cu
     src/unaryops.cu
     #src/windowedops.cu
->>>>>>> 4e44966c
 )
 
 
