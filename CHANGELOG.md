<<<<<<< HEAD
# cuDF 0.10.0 (Oct 16 2019)

## New Features

- PR #2423 Added `groupby.quantile()`
- PR #2522 Add Java bindings for NVStrings backed upper and lower case mutators
- PR #2605 Added Sort based groupby in libcudf
- PR #2607 Add Java bindings for parsing JSON
- PR #2629 Add dropna= parameter to groupby
- PR #2585 ORC & Parquet Readers: Remove millisecond timestamp restriction
- PR #2507 Add GPU-accelerated ORC Writer
- PR #2559 Add Series.tolist()
- PR #2653 Add Java bindings for rolling window operations
- PR #2480 Merge `custreamz` codebase into `cudf` repo
- PR #2674 Add __contains__ for Index/Series/Column
- PR #2635 Add support to read from remote and cloud sources like s3, gcs, hdfs
- PR #2722 Add Java bindings for NVTX ranges
- PR #2702 Add make_bool to dataset generation functions
- PR #2394 Move `rapidsai/custrings` into `cudf`
- PR #2734 Final sync of custrings source into cudf
- PR #2724 Add libcudf support for __contains__
- PR #2777 Add python bindings for porter stemmer measure functionality
- PR #2781 Add issorted to is_monotonic
- PR #2685 Add cudf::scatter_to_tables and cython binding
- PR #2743 Add Java bindings for NVStrings timestamp2long as part of String ColumnVector casting
- PR #2785 Add nvstrings Python docs
- PR #2786 Add benchmarks option to root build.sh
- PR #2802 Add `cudf::repeat()` and `cudf.Series.repeat()`
- PR #2773 Add Fisher's unbiased kurtosis and skew for Series/DataFrame
- PR #2748 Parquet Reader: Add option to specify loading of PANDAS index
- PR #2807 Add scatter_by_map to DataFrame python API
- PR #2836 Add nvstrings.code_points method
- PR #2844 Add Series/DataFrame notnull
- PR #2858 Add GTest type list utilities
- PR #2870 Add support for grouping by Series of arbitrary length
- PR #2719 Series covariance and Pearson correlation
- PR #2207 Beginning of libcudf overhaul: introduce new column and table types
- PR #2869 Add `cudf.CategoricalDtype`
- PR #2838 CSV Reader: Support ARROW_RANDOM_FILE input
- PR #2655 CuPy-based Series and Dataframe .values property
- PR #2803 Added `edit_distance_matrix()` function to calculate pairwise edit distance for each string on a given nvstrings object.
- PR #2811 Start of cudf strings column work based on 2207
- PR #2872 Add Java pinned memory pool allocator
- PR #2969 Add findAndReplaceAll to ColumnVector
- PR #2814 Add Datetimeindex.weekday
- PR #2999 Add timestamp conversion support for string categories

## Improvements

- PR #2578 Update legacy_groupby to use libcudf group_by_without_aggregation
- PR #2581 Removed `managed` allocator from hash map classes.
- PR #2571 Remove unnecessary managed memory from gdf_column_concat
- PR #2648 Cython/Python reorg
- PR #2588 Update Series.append documentation
- PR #2632 Replace dask-cudf set_index code with upstream
- PR #2682 Add cudf.set_allocator() function for easier allocator init
- PR #2642 Improve null printing and testing
- PR #2747 Add missing Cython headers / cudftestutil lib to conda package for cuspatial build
- PR #2706 Compute CSV format in device code to speedup performance
- PR #2673 Add support for np.longlong type
- PR #2703 move dask serialization dispatch into cudf
- PR #2728 Add YYMMDD to version tag for nightly conda packages
- PR #2729 Handle file-handle input in to_csv
- PR #2741 CSV Reader: Move kernel functions into its own file
- PR #2766 Improve nvstrings python cmake flexibility
- PR #2756 Add out_time_unit option to csv reader, support timestamp resolutions
- PR #2771 Stopgap alias for to_gpu_matrix()
- PR #2783 Support mapping input columns to function arguments in apply kernels
- PR #2645 libcudf unique_count for Series.nunique
- PR #2817 Dask-cudf: `read_parquet` support for remote filesystems
- PR #2823 improve java data movement debugging
- PR #2806 CSV Reader: Clean-up row offset operations
- PR #2640 Add dask wait/persist exmaple to 10 minute guide
- PR #2828 Optimizations of kernel launch configuration for `DataFrame.apply_rows` and `DataFrame.apply_chunks`
- PR #2831 Add `column` argument to `DataFrame.drop`
- PR #2775 Various optimizations to improve __getitem__ and __setitem__ performance
- PR #2810 cudf::allocate_like can optionally always allocate a mask.
- PR #2833 Parquet reader: align page data allocation sizes to 4-bytes to satisfy cuda-memcheck
- PR #2832 Using the new Python bindings for UCX
- PR #2856 Update group_split_cudf to use scatter_by_map
- PR #2890 Optionally keep serialized table data on the host.
- PR #2778 Doc: Updated and fixed some docstrings that were formatted incorrectly.
- PR #2830 Use YYMMDD tag in custreamz nightly build
- PR #2875 Java: Remove synchronized from register methods in MemoryCleaner
- PR #2887 Minor snappy decompression optimization
- PR #2899 Use new RMM API based on Cython
- PR #2788 Guide to Python UDFs
- PR #2919 Change java API to use operators in groupby namespace
- PR #2909 CSV Reader: Avoid row offsets host vector default init

## Bug Fixes

- PR #2584 ORC Reader: fix parsing of `DECIMAL` index positions
- PR #2619 Fix groupby serialization/deserialization
- PR #2614 Update Java version to match
- PR #2601 Fixes nlargest(1) issue in Series and Dataframe
- PR #2610 Fix a bug in index serialization (properly pass DeviceNDArray)
- PR #2621 Fixes the floordiv issue of not promoting float type when rhs is 0
- PR #2611 Types Test: fix static casting from negative int to string
- PR #2618 IO Readers: Fix datasource memory map failure for multiple reads
- PR #2628 groupby_without_aggregation non-nullable input table produces non-nullable output
- PR #2615 fix string category partitioning in java API
- PR #2641 fix string category and timeunit concat in the java API
- PR #2649 Fix groupby issue resulting from column_empty bug
- PR #2658 Fix astype() for null categorical columns
- PR #2660 fix column string category and timeunit concat in the java API
- PR #2664 ORC reader: fix `skip_rows` larger than first stripe
- PR #2654 Allow Java gdfOrderBy to work with string categories
- PR #2669 AVRO reader: fix non-deterministic output
- PR #2668 Update Java bindings to specify timestamp units for ORC and Parquet readers
- PR #2679 AVRO reader: fix cuda errors when decoding compressed streams
- PR #2692 Add concatenation for data-frame with different headers (empty and non-empty)
- PR #2651 Remove nvidia driver installation from ci/cpu/build.sh
- PR #2697 Ensure csv reader sets datetime column time units
- PR #2698 Return RangeIndex from contiguous slice of RangeIndex
- PR #2672 Fix null and integer handling in round
- PR #2704 Parquet Reader: Fix crash when loading string column with nulls
- PR #2725 Fix Jitify issue with running on Turing using CUDA version < 10
- PR #2731 Fix building of benchmarks
- PR #2738 Fix java to find new NVStrings locations
- PR #2736 Pin Jitify branch to v0.10 version
- PR #2742 IO Readers: Fix possible silent failures when creating `NvStrings` instance
- PR #2753 Fix java quantile API calls
- PR #2762 Fix validity processing for time in java
- PR #2796 Fix handling string slicing and other nvstrings delegated methods with dask
- PR #2769 Fix link to API docs in README.md
- PR #2772 Handle multiindex pandas Series #2772
- PR #2749 Fix apply_rows/apply_chunks pessimistic null mask to use in_cols null masks only
- PR #2752 CSV Reader: Fix exception when there's no rows to process
- PR #2716 Added Exception for `StringMethods` in string methods
- PR #2787 Fix Broadcasting `None` to `cudf-series`
- PR #2794 Fix async race in NVCategory::get_value and get_value_bounds
- PR #2795 Fix java build/cast error
- PR #2496 Fix improper merge of two dataframes when names differ
- PR #2824 Fix issue with incorrect result when Numeric Series replace is called several times
- PR #2751 Replace value with null
- PR #2765 Fix Java inequality comparisons for string category
- PR #2818 Fix java join API to use new C++ join API
- PR #2841 Fix nvstrings.slice and slice_from for range (0,0)
- PR #2837 Fix join benchmark
- PR #2809 Add hash_df and group_split dispatch functions for dask
- PR #2843 Parquet reader: fix skip_rows when not aligned with page or row_group boundaries
- PR #2851 Deleted existing dask-cudf/record.txt
- PR #2854 Fix column creation from ephemeral objects exposing __cuda_array_interface__
- PR #2860 Fix boolean indexing when the result is a single row
- PR #2859 Fix tail method issue for string columns
- PR #2852 Fixed `cumsum()` and `cumprod()` on boolean series.
- PR #2865 DaskIO: Fix `read_csv` and `read_orc` when input is list of files
- PR #2750 Fixed casting values to cudf::bool8 so non-zero values always cast to true
- PR #2873 Fixed dask_cudf read_partition bug by generating ParquetDatasetPiece
- PR #2850 Fixes dask_cudf.read_parquet on partitioned datasets
- PR #2896 Properly handle `axis` string keywords in `concat`
- PR #2926 Update rounding algorithm to avoid using fmod
- PR #2968 Fix Java dependency loading when using NVTX
- PR #2963 Fix ORC writer uncompressed block indexing
- PR #2928 CSV Reader: Fix using `byte_range` for large datasets
- PR #2983 Fix sm_70+ race condition in gpu_unsnap
- PR #2964 ORC Writer: Segfault when writing mixed numeric and string columns
- PR #3007 Java: Remove unit test that frees RMM invalid pointer
- PR #3009 Fix orc reader RLEv2 patch position regression from PR #2507
- PR #3002 Fix CUDA invalid configuration errors reported after loading an ORC file without data
- PR #3035 Update update-version.sh for new docs locations
- PR #3038 Fix uninitialized stream parameter in device_table deleter
- PR #3064 Fixes groupby performance issue
- PR #3061 Add rmmInitialize to nvstrings gtests
- PR #3058 Fix UDF doc markdown formatting
- PR #3059 Add nvstrings python build instructions to contributing.md


=======
>>>>>>> a9cb4f82
# cuDF 0.9.0 (21 Aug 2019)

## New Features

- PR #1993 Add CUDA-accelerated series aggregations: mean, var, std
- PR #2111 IO Readers: Support memory buffer, file-like object, and URL inputs
- PR #2012 Add `reindex()` to DataFrame and Series
- PR #2097 Add GPU-accelerated AVRO reader
- PR #2098 Support binary ops on DFs and Series with mismatched indices
- PR #2160 Merge `dask-cudf` codebase into `cudf` repo
- PR #2149 CSV Reader: Add `hex` dtype for explicit hexadecimal parsing
- PR #2156 Add `upper_bound()` and `lower_bound()` for libcudf tables and `searchsorted()` for cuDF Series
- PR #2158 CSV Reader: Support single, non-list/dict argument for `dtype`
- PR #2177 CSV Reader: Add `parse_dates` parameter for explicit date inference
- PR #1744 cudf::apply_boolean_mask and cudf::drop_nulls support for cudf::table inputs (multi-column)
- PR #2196 Add `DataFrame.dropna()`
- PR #2197 CSV Writer: add `chunksize` parameter for `to_csv`
- PR #2215 `type_dispatcher` benchmark
- PR #2179 Add Java quantiles
- PR #2157 Add __array_function__ to DataFrame and Series
- PR #2212 Java support for ORC reader
- PR #2224 Add DataFrame isna, isnull, notna functions
- PR #2236 Add Series.drop_duplicates
- PR #2105 Add hash-based join benchmark
- PR #2316 Add unique, nunique, and value_counts for datetime columns
- PR #2337 Add Java support for slicing a ColumnVector
- PR #2049 Add cudf::merge (sorted merge)
- PR #2368 Full cudf+dask Parquet Support
- PR #2380 New cudf::is_sorted checks whether cudf::table is sorted
- PR #2356 Java column vector standard deviation support
- PR #2221 MultiIndex full indexing - Support iloc and wildcards for loc
- PR #2429 Java support for getting length of strings in a ColumnVector
- PR #2415 Add `value_counts` for series of any type
- PR #2446 Add __array_function__ for index
- PR #2437 ORC reader: Add 'use_np_dtypes' option
- PR #2382 Add CategoricalAccessor add, remove, rename, and ordering methods
- PR #2464 Native implement `__cuda_array_interface__` for Series/Index/Column objects
- PR #2425 Rolling window now accepts array-based user-defined functions
- PR #2442 Add __setitem__
- PR #2449 Java support for getting byte count of strings in a ColumnVector
- PR #2492 Add groupby.size() method
- PR #2358 Add cudf::nans_to_nulls: convert floating point column into bitmask
- PR #2489 Add drop argument to set_index
- PR #2491 Add Java bindings for ORC reader 'use_np_dtypes' option
- PR #2213 Support s/ms/us/ns DatetimeColumn time unit resolutions
- PR #2536 Add _constructor properties to Series and DataFrame

## Improvements

- PR #2103 Move old `column` and `bitmask` files into `legacy/` directory
- PR #2109 added name to Python column classes
- PR #1947 Cleanup serialization code
- PR #2125 More aggregate in java API
- PR #2127 Add in java Scalar tests
- PR #2088 Refactor of Python groupby code
- PR #2130 Java serialization and deserialization of tables.
- PR #2131 Chunk rows logic added to csv_writer
- PR #2129 Add functions in the Java API to support nullable column filtering
- PR #2165 made changes to get_dummies api for it to be available in MethodCache
- PR #2171 Add CodeCov integration, fix doc version, make --skip-tests work when invoking with source
- PR #2184 handle remote orc files for dask-cudf
- PR #2186 Add `getitem` and `getattr` style access to Rolling objects
- PR #2168 Use cudf.Column for CategoricalColumn's categories instead of a tuple
- PR #2193 DOC: cudf::type_dispatcher documentation for specializing dispatched functors
- PR #2199 Better java support for appending strings
- PR #2176 Added column dtype support for datetime, int8, int16 to csv_writer
- PR #2209 Matching `get_dummies` & `select_dtypes` behavior to pandas
- PR #2217 Updated Java bindings to use the new groupby API
- PR #2214 DOC: Update doc instructions to build/install `cudf` and `dask-cudf`
- PR #2220 Update Java bindings for reduction rename
- PR #2232 Move CodeCov upload from build script to Jenkins
- PR #2225 refactor to use libcudf for gathering columns in dataframes
- PR #2293 Improve join performance (faster compute_join_output_size)
- PR #2300 Create separate dask codeowners for dask-cudf codebase
- PR #2304 gdf_group_by_without_aggregations returns gdf_column
- PR #2309 Java readers: remove redundant copy of result pointers
- PR #2307 Add `black` and `isort` to style checker script
- PR #2345 Restore removal of old groupby implementation
- PR #2342 Improve `astype()` to operate all ways
- PR #2329 using libcudf cudf::copy for column deep copy
- PR #2344 DOC: docs on code formatting for contributors
- PR #2376 Add inoperative axis= and win_type= arguments to Rolling()
- PR #2378 remove dask for (de-)serialization of cudf objects
- PR #2353 Bump Arrow and Dask versions
- PR #2377 Replace `standard_python_slice` with just `slice.indices()`
- PR #2373 cudf.DataFrame enchancements & Series.values support
- PR #2392 Remove dlpack submodule; make cuDF's Cython API externally accessible
- PR #2430 Updated Java bindings to use the new unary API
- PR #2406 Moved all existing `table` related files to a `legacy/` directory
- PR #2350 Performance related changes to get_dummies
- PR #2420 Remove `cudautils.astype` and replace with `typecast.apply_cast`
- PR #2456 Small improvement to typecast utility
- PR #2458 Fix handling of thirdparty packages in `isort` config
- PR #2459 IO Readers: Consolidate all readers to use `datasource` class
- PR #2475 Exposed type_dispatcher.hpp, nvcategory_util.hpp and wrapper_types.hpp in the include folder
- PR #2484 Enabled building libcudf as a static library
- PR #2453 Streamline CUDA_REL environment variable
- PR #2483 Bundle Boost filesystem dependency in the Java jar
- PR #2486 Java API hash functions
- PR #2481 Adds the ignore_null_keys option to the java api
- PR #2490 Java api: support multiple aggregates for the same column
- PR #2510 Java api: uses table based apply_boolean_mask
- PR #2432 Use pandas formatting for console, html, and latex output
- PR #2573 Bump numba version to 0.45.1
- PR #2606 Fix references to notebooks-contrib

## Bug Fixes

- PR #2086 Fixed quantile api behavior mismatch in series & dataframe
- PR #2128 Add offset param to host buffer readers in java API.
- PR #2145 Work around binops validity checks for java
- PR #2146 Work around unary_math validity checks for java
- PR #2151 Fixes bug in cudf::copy_range where null_count was invalid
- PR #2139 matching to pandas describe behavior & fixing nan values issue
- PR #2161 Implicitly convert unsigned to signed integer types in binops
- PR #2154 CSV Reader: Fix bools misdetected as strings dtype
- PR #2178 Fix bug in rolling bindings where a view of an ephemeral column was being taken
- PR #2180 Fix issue with isort reordering `importorskip` below imports depending on them
- PR #2187 fix to honor dtype when numpy arrays are passed to columnops.as_column
- PR #2190 Fix issue in astype conversion of string column to 'str'
- PR #2208 Fix issue with calling `head()` on one row dataframe
- PR #2229 Propagate exceptions from Cython cdef functions
- PR #2234 Fix issue with local build script not properly building
- PR #2223 Fix CUDA invalid configuration errors reported after loading small compressed ORC files
- PR #2162 Setting is_unique and is_monotonic-related attributes
- PR #2244 Fix ORC RLEv2 delta mode decoding with nonzero residual delta width
- PR #2297 Work around `var/std` unsupported only at debug build
- PR #2302 Fixed java serialization corner case
- PR #2355 Handle float16 in binary operations
- PR #2311 Fix copy behaviour for GenericIndex
- PR #2349 Fix issues with String filter in java API
- PR #2323 Fix groupby on categoricals
- PR #2328 Ensure order is preserved in CategoricalAccessor._set_categories
- PR #2202 Fix issue with unary ops mishandling empty input
- PR #2326 Fix for bug in DLPack when reading multiple columns
- PR #2324 Fix cudf Docker build
- PR #2325 Fix ORC RLEv2 patched base mode decoding with nonzero patch width
- PR #2235 Fix get_dummies to be compatible with dask
- PR #2332 Zero initialize gdf_dtype_extra_info
- PR #2355 Handle float16 in binary operations
- PR #2360 Fix missing dtype handling in cudf.Series & columnops.as_column
- PR #2364 Fix quantile api and other trivial issues around it
- PR #2361 Fixed issue with `codes` of CategoricalIndex
- PR #2357 Fixed inconsistent type of index created with from_pandas vs direct construction
- PR #2389 Fixed Rolling __getattr__ and __getitem__ for offset based windows
- PR #2402 Fixed bug in valid mask computation in cudf::copy_if (apply_boolean_mask)
- PR #2401 Fix to a scalar datetime(of type Days) issue
- PR #2386 Correctly allocate output valids in groupby
- PR #2411 Fixed failures on binary op on single element string column
- PR #2422 Fix Pandas logical binary operation incompatibilites
- PR #2447 Fix CodeCov posting build statuses temporarily
- PR #2450 Fix erroneous null handling in `cudf.DataFrame`'s `apply_rows`
- PR #2470 Fix issues with empty strings and string categories (Java)
- PR #2471 Fix String Column Validity.
- PR #2481 Fix java validity buffer serialization
- PR #2485 Updated bytes calculation to use size_t to avoid overflow in column concat
- PR #2461 Fix groupby multiple aggregations same column
- PR #2514 Fix cudf::drop_nulls threshold handling in Cython
- PR #2516 Fix utilities include paths and meta.yaml header paths
- PR #2517 Fix device memory leak in to_dlpack tensor deleter
- PR #2431 Fix local build generated file ownerships
- PR #2511 Added import of orc, refactored exception handlers to not squash fatal exceptions
- PR #2527 Fix index and column input handling in dask_cudf read_parquet
- PR #2466 Fix `dataframe.query` returning null rows erroneously
- PR #2548 Orc reader: fix non-deterministic data decoding at chunk boundaries
- PR #2557 fix cudautils import in string.py
- PR #2521 Fix casting datetimes from/to the same resolution
- PR #2545 Fix MultiIndexes with datetime levels
- PR #2560 Remove duplicate `dlpack` definition in conda recipe
- PR #2567 Fix ColumnVector.fromScalar issues while dealing with null scalars
- PR #2565 Orc reader: fix incorrect data decoding of int64 data types
- PR #2577 Fix search benchmark compilation error by adding necessary header
- PR #2604 Fix a bug in copying.pyx:_normalize_types that upcasted int32 to int64


# cuDF 0.8.0 (27 June 2019)

## New Features

- PR #1524 Add GPU-accelerated JSON Lines parser with limited feature set
- PR #1569 Add support for Json objects to the JSON Lines reader
- PR #1622 Add Series.loc
- PR #1654 Add cudf::apply_boolean_mask: faster replacement for gdf_apply_stencil
- PR #1487 cython gather/scatter
- PR #1310 Implemented the slice/split functionality.
- PR #1630 Add Python layer to the GPU-accelerated JSON reader
- PR #1745 Add rounding of numeric columns via Numba
- PR #1772 JSON reader: add support for BytesIO and StringIO input
- PR #1527 Support GDF_BOOL8 in readers and writers
- PR #1819 Logical operators (AND, OR, NOT) for libcudf and cuDF
- PR #1813 ORC Reader: Add support for stripe selection
- PR #1828 JSON Reader: add suport for bool8 columns
- PR #1833 Add column iterator with/without nulls
- PR #1665 Add the point-in-polygon GIS function
- PR #1863 Series and Dataframe methods for all and any
- PR #1908 cudf::copy_range and cudf::fill for copying/assigning an index or range to a constant
- PR #1921 Add additional formats for typecasting to/from strings
- PR #1807 Add Series.dropna()
- PR #1987 Allow user defined functions in the form of ptx code to be passed to binops
- PR #1948 Add operator functions like `Series.add()` to DataFrame and Series
- PR #1954 Add skip test argument to GPU build script
- PR #2018 Add bindings for new groupby C++ API
- PR #1984 Add rolling window operations Series.rolling() and DataFrame.rolling()
- PR #1542 Python method and bindings for to_csv
- PR #1995 Add Java API
- PR #1998 Add google benchmark to cudf
- PR #1845 Add cudf::drop_duplicates, DataFrame.drop_duplicates
- PR #1652 Added `Series.where()` feature
- PR #2074 Java Aggregates, logical ops, and better RMM support
- PR #2140 Add a `cudf::transform` function
- PR #2068 Concatenation of different typed columns

## Improvements

- PR #1538 Replacing LesserRTTI with inequality_comparator
- PR #1703 C++: Added non-aggregating `insert` to `concurrent_unordered_map` with specializations to store pairs with a single atomicCAS when possible.
- PR #1422 C++: Added a RAII wrapper for CUDA streams
- PR #1701 Added `unique` method for stringColumns
- PR #1713 Add documentation for Dask-XGBoost
- PR #1666 CSV Reader: Improve performance for files with large number of columns
- PR #1725 Enable the ability to use a single column groupby as its own index
- PR #1759 Add an example showing simultaneous rolling averages to `apply_grouped` documentation
- PR #1746 C++: Remove unused code: `windowed_ops.cu`, `sorting.cu`, `hash_ops.cu`
- PR #1748 C++: Add `bool` nullability flag to `device_table` row operators
- PR #1764 Improve Numerical column: `mean_var` and `mean`
- PR #1767 Speed up Python unit tests
- PR #1770 Added build.sh script, updated CI scripts and documentation
- PR #1739 ORC Reader: Add more pytest coverage
- PR #1696 Added null support in `Series.replace()`.
- PR #1390 Added some basic utility functions for `gdf_column`'s
- PR #1791 Added general column comparison code for testing
- PR #1795 Add printing of git submodule info to `print_env.sh`
- PR #1796 Removing old sort based group by code and gdf_filter
- PR #1811 Added funtions for copying/allocating `cudf::table`s
- PR #1838 Improve columnops.column_empty so that it returns typed columns instead of a generic Column
- PR #1890 Add utils.get_dummies- a pandas-like wrapper around one_hot-encoding
- PR #1823 CSV Reader: default the column type to string for empty dataframes
- PR #1827 Create bindings for scalar-vector binops, and update one_hot_encoding to use them
- PR #1817 Operators now support different sized dataframes as long as they don't share different sized columns
- PR #1855 Transition replace_nulls to new C++ API and update corresponding Cython/Python code
- PR #1858 Add `std::initializer_list` constructor to `column_wrapper`
- PR #1846 C++ type-erased gdf_equal_columns test util; fix gdf_equal_columns logic error
- PR #1390 Added some basic utility functions for `gdf_column`s
- PR #1391 Tidy up bit-resolution-operation and bitmask class code
- PR #1882 Add iloc functionality to MultiIndex dataframes
- PR #1884 Rolling windows: general enhancements and better coverage for unit tests
- PR #1886 support GDF_STRING_CATEGORY columns in apply_boolean_mask, drop_nulls and other libcudf functions
- PR #1896 Improve performance of groupby with levels specified in dask-cudf
- PR #1915 Improve iloc performance for non-contiguous row selection
- PR #1859 Convert read_json into a C++ API
- PR #1919 Rename libcudf namespace gdf to namespace cudf
- PR #1850 Support left_on and right_on for DataFrame merge operator
- PR #1930 Specialize constructor for `cudf::bool8` to cast argument to `bool`
- PR #1938 Add default constructor for `column_wrapper`
- PR #1930 Specialize constructor for `cudf::bool8` to cast argument to `bool`
- PR #1952 consolidate libcudf public API headers in include/cudf
- PR #1949 Improved selection with boolmask using libcudf `apply_boolean_mask`
- PR #1956 Add support for nulls in `query()`
- PR #1973 Update `std::tuple` to `std::pair` in top-most libcudf APIs and C++ transition guide
- PR #1981 Convert read_csv into a C++ API
- PR #1868 ORC Reader: Support row index for speed up on small/medium datasets
- PR #1964 Added support for list-like types in Series.str.cat
- PR #2005 Use HTML5 details tag in bug report issue template
- PR #2003 Removed few redundant unit-tests from test_string.py::test_string_cat
- PR #1944 Groupby design improvements
- PR #2017 Convert `read_orc()` into a C++ API
- PR #2011 Convert `read_parquet()` into a C++ API
- PR #1756 Add documentation "10 Minutes to cuDF and dask_cuDF"
- PR #2034 Adding support for string columns concatenation using "add" binary operator
- PR #2042 Replace old "10 Minutes" guide with new guide for docs build process
- PR #2036 Make library of common test utils to speed up tests compilation
- PR #2022 Facilitating get_dummies to be a high level api too
- PR #2050 Namespace IO readers and add back free-form `read_xxx` functions
- PR #2104 Add a functional ``sort=`` keyword argument to groupby
- PR #2108 Add `find_and_replace` for StringColumn for replacing single values
- PR #1803 cuDF/CuPy interoperability documentation

## Bug Fixes

- PR #1465 Fix for test_orc.py and test_sparse_df.py test failures
- PR #1583 Fix underlying issue in `as_index()` that was causing `Series.quantile()` to fail
- PR #1680 Add errors= keyword to drop() to fix cudf-dask bug
- PR #1651 Fix `query` function on empty dataframe
- PR #1616 Fix CategoricalColumn to access categories by index instead of iteration
- PR #1660 Fix bug in `loc` when indexing with a column name (a string)
- PR #1683 ORC reader: fix timestamp conversion to UTC
- PR #1613 Improve CategoricalColumn.fillna(-1) performance
- PR #1642 Fix failure of CSV_TEST gdf_csv_test.SkiprowsNrows on multiuser systems
- PR #1709 Fix handling of `datetime64[ms]` in `dataframe.select_dtypes`
- PR #1704 CSV Reader: Add support for the plus sign in number fields
- PR #1687 CSV reader: return an empty dataframe for zero size input
- PR #1757 Concatenating columns with null columns
- PR #1755 Add col_level keyword argument to melt
- PR #1758 Fix df.set_index() when setting index from an empty column
- PR #1749 ORC reader: fix long strings of NULL values resulting in incorrect data
- PR #1742 Parquet Reader: Fix index column name to match PANDAS compat
- PR #1782 Update libcudf doc version
- PR #1783 Update conda dependencies
- PR #1786 Maintain the original series name in series.unique output
- PR #1760 CSV Reader: fix segfault when dtype list only includes columns from usecols list
- PR #1831 build.sh: Assuming python is in PATH instead of using PYTHON env var
- PR #1839 Raise an error instead of segfaulting when transposing a DataFrame with StringColumns
- PR #1840 Retain index correctly during merge left_on right_on
- PR #1825 cuDF: Multiaggregation Groupby Failures
- PR #1789 CSV Reader: Fix missing support for specifying `int8` and `int16` dtypes
- PR #1857 Cython Bindings: Handle `bool` columns while calling `column_view_from_NDArrays`
- PR #1849 Allow DataFrame support methods to pass arguments to the methods
- PR #1847 Fixed #1375 by moving the nvstring check into the wrapper function
- PR #1864 Fixing cudf reduction for POWER platform
- PR #1869 Parquet reader: fix Dask timestamps not matching with Pandas (convert to milliseconds)
- PR #1876 add dtype=bool for `any`, `all` to treat integer column correctly
- PR #1875 CSV reader: take NaN values into account in dtype detection
- PR #1873 Add column dtype checking for the all/any methods
- PR #1902 Bug with string iteration in _apply_basic_agg
- PR #1887 Fix for initialization issue in pq_read_arg,orc_read_arg
- PR #1867 JSON reader: add support for null/empty fields, including the 'null' literal
- PR #1891 Fix bug #1750 in string column comparison
- PR #1909 Support of `to_pandas()` of boolean series with null values
- PR #1923 Use prefix removal when two aggs are called on a SeriesGroupBy
- PR #1914 Zero initialize gdf_column local variables
- PR #1959 Add support for comparing boolean Series to scalar
- PR #1966 Ignore index fix in series append
- PR #1967 Compute index __sizeof__ only once for DataFrame __sizeof__
- PR #1977 Support CUDA installation in default system directories
- PR #1982 Fixes incorrect index name after join operation
- PR #1985 Implement `GDF_PYMOD`, a special modulo that follows python's sign rules
- PR #1991 Parquet reader: fix decoding of NULLs
- PR #1990 Fixes a rendering bug in the `apply_grouped` documentation
- PR #1978 Fix for values being filled in an empty dataframe
- PR #2001 Correctly create MultiColumn from Pandas MultiColumn
- PR #2006 Handle empty dataframe groupby construction for dask
- PR #1965 Parquet Reader: Fix duplicate index column when it's already in `use_cols`
- PR #2033 Add pip to conda environment files to fix warning
- PR #2028 CSV Reader: Fix reading of uncompressed files without a recognized file extension
- PR #2073 Fix an issue when gathering columns with NVCategory and nulls
- PR #2053 cudf::apply_boolean_mask return empty column for empty boolean mask
- PR #2066 exclude `IteratorTest.mean_var_output` test from debug build
- PR #2069 Fix JNI code to use read_csv and read_parquet APIs
- PR #2071 Fix bug with unfound transitive dependencies for GTests in Ubuntu 18.04
- PR #2089 Configure Sphinx to render params correctly
- PR #2091 Fix another bug with unfound transitive dependencies for `cudftestutils` in Ubuntu 18.04
- PR #2115 Just apply `--disable-new-dtags` instead of trying to define all the transitive dependencies
- PR #2106 Fix errors in JitCache tests caused by sharing of device memory between processes
- PR #2120 Fix errors in JitCache tests caused by running multiple threads on the same data
- PR #2102 Fix memory leak in groupby
- PR #2113 fixed typo in to_csv code example


# cudf 0.7.2 (16 May 2019)

## New Features

- PR #1735 Added overload for atomicAdd on int64. Streamlined implementation of custom atomic overloads.
- PR #1741 Add MultiIndex concatenation

## Bug Fixes

- PR #1718 Fix issue with SeriesGroupBy MultiIndex in dask-cudf
- PR #1734 Python: fix performance regression for groupby count() aggregations
- PR #1768 Cython: fix handling read only schema buffers in gpuarrow reader


# cudf 0.7.1 (11 May 2019)

## New Features

- PR #1702 Lazy load MultiIndex to return groupby performance to near optimal.

## Bug Fixes

- PR #1708 Fix handling of `datetime64[ms]` in `dataframe.select_dtypes`


# cuDF 0.7.0 (10 May 2019)

## New Features

- PR #982 Implement gdf_group_by_without_aggregations and gdf_unique_indices functions
- PR #1142 Add `GDF_BOOL` column type
- PR #1194 Implement overloads for CUDA atomic operations
- PR #1292 Implemented Bitwise binary ops AND, OR, XOR (&, |, ^)
- PR #1235 Add GPU-accelerated Parquet Reader
- PR #1335 Added local_dict arg in `DataFrame.query()`.
- PR #1282 Add Series and DataFrame.describe()
- PR #1356 Rolling windows
- PR #1381 Add DataFrame._get_numeric_data
- PR #1388 Add CODEOWNERS file to auto-request reviews based on where changes are made
- PR #1396 Add DataFrame.drop method
- PR #1413 Add DataFrame.melt method
- PR #1412 Add DataFrame.pop()
- PR #1419 Initial CSV writer function
- PR #1441 Add Series level cumulative ops (cumsum, cummin, cummax, cumprod)
- PR #1420 Add script to build and test on a local gpuCI image
- PR #1440 Add DatetimeColumn.min(), DatetimeColumn.max()
- PR #1455 Add Series.Shift via Numba kernel
- PR #1441 Add Series level cumulative ops (cumsum, cummin, cummax, cumprod)
- PR #1461 Add Python coverage test to gpu build
- PR #1445 Parquet Reader: Add selective reading of rows and row group
- PR #1532 Parquet Reader: Add support for INT96 timestamps
- PR #1516 Add Series and DataFrame.ndim
- PR #1556 Add libcudf C++ transition guide
- PR #1466 Add GPU-accelerated ORC Reader
- PR #1565 Add build script for nightly doc builds
- PR #1508 Add Series isna, isnull, and notna
- PR #1456 Add Series.diff() via Numba kernel
- PR #1588 Add Index `astype` typecasting
- PR #1301 MultiIndex support
- PR #1599 Level keyword supported in groupby
- PR #929 Add support operations to dataframe
- PR #1609 Groupby accept list of Series
- PR #1658 Support `group_keys=True` keyword in groupby method

## Improvements

- PR #1531 Refactor closures as private functions in gpuarrow
- PR #1404 Parquet reader page data decoding speedup
- PR #1076 Use `type_dispatcher` in join, quantiles, filter, segmented sort, radix sort and hash_groupby
- PR #1202 Simplify README.md
- PR #1149 CSV Reader: Change convertStrToValue() functions to `__device__` only
- PR #1238 Improve performance of the CUDA trie used in the CSV reader
- PR #1245 Use file cache for JIT kernels
- PR #1278 Update CONTRIBUTING for new conda environment yml naming conventions
- PR #1163 Refactored UnaryOps. Reduced API to two functions: `gdf_unary_math` and `gdf_cast`. Added `abs`, `-`, and `~` ops. Changed bindings to Cython
- PR #1284 Update docs version
- PR #1287 add exclude argument to cudf.select_dtype function
- PR #1286 Refactor some of the CSV Reader kernels into generic utility functions
- PR #1291 fillna in `Series.to_gpu_array()` and `Series.to_array()` can accept the scalar too now.
- PR #1005 generic `reduction` and `scan` support
- PR #1349 Replace modernGPU sort join with thrust.
- PR #1363 Add a dataframe.mean(...) that raises NotImplementedError to satisfy `dask.dataframe.utils.is_dataframe_like`
- PR #1319 CSV Reader: Use column wrapper for gdf_column output alloc/dealloc
- PR #1376 Change series quantile default to linear
- PR #1399 Replace CFFI bindings for NVTX functions with Cython bindings
- PR #1389 Refactored `set_null_count()`
- PR #1386 Added macros `GDF_TRY()`, `CUDF_TRY()` and `ASSERT_CUDF_SUCCEEDED()`
- PR #1435 Rework CMake and conda recipes to depend on installed libraries
- PR #1391 Tidy up bit-resolution-operation and bitmask class code
- PR #1439 Add cmake variable to enable compiling CUDA code with -lineinfo
- PR #1462 Add ability to read parquet files from arrow::io::RandomAccessFile
- PR #1453 Convert CSV Reader CFFI to Cython
- PR #1479 Convert Parquet Reader CFFI to Cython
- PR #1397 Add a utility function for producing an overflow-safe kernel launch grid configuration
- PR #1382 Add GPU parsing of nested brackets to cuIO parsing utilities
- PR #1481 Add cudf::table constructor to allocate a set of `gdf_column`s
- PR #1484 Convert GroupBy CFFI to Cython
- PR #1463 Allow and default melt keyword argument var_name to be None
- PR #1486 Parquet Reader: Use device_buffer rather than device_ptr
- PR #1525 Add cudatoolkit conda dependency
- PR #1520 Renamed `src/dataframe` to `src/table` and moved `table.hpp`. Made `types.hpp` to be type declarations only.
- PR #1492 Convert transpose CFFI to Cython
- PR #1495 Convert binary and unary ops CFFI to Cython
- PR #1503 Convert sorting and hashing ops CFFI to Cython
- PR #1522 Use latest release version in update-version CI script
- PR #1533 Remove stale join CFFI, fix memory leaks in join Cython
- PR #1521 Added `row_bitmask` to compute bitmask for rows of a table. Merged `valids_ops.cu` and `bitmask_ops.cu`
- PR #1553 Overload `hash_row` to avoid using intial hash values. Updated `gdf_hash` to select between overloads
- PR #1585 Updated `cudf::table` to maintain own copy of wrapped `gdf_column*`s
- PR #1559 Add `except +` to all Cython function definitions to catch C++ exceptions properly
- PR #1617 `has_nulls` and `column_dtypes` for `cudf::table`
- PR #1590 Remove CFFI from the build / install process entirely
- PR #1536 Convert gpuarrow CFFI to Cython
- PR #1655 Add `Column._pointer` as a way to access underlying `gdf_column*` of a `Column`
- PR #1655 Update readme conda install instructions for cudf version 0.6 and 0.7


## Bug Fixes

- PR #1233 Fix dtypes issue while adding the column to `str` dataframe.
- PR #1254 CSV Reader: fix data type detection for floating-point numbers in scientific notation
- PR #1289 Fix looping over each value instead of each category in concatenation
- PR #1293 Fix Inaccurate error message in join.pyx
- PR #1308 Add atomicCAS overload for `int8_t`, `int16_t`
- PR #1317 Fix catch polymorphic exception by reference in ipc.cu
- PR #1325 Fix dtype of null bitmasks to int8
- PR #1326 Update build documentation to use -DCMAKE_CXX11_ABI=ON
- PR #1334 Add "na_position" argument to CategoricalColumn sort_by_values
- PR #1321 Fix out of bounds warning when checking Bzip2 header
- PR #1359 Add atomicAnd/Or/Xor for integers
- PR #1354 Fix `fillna()` behaviour when replacing values with different dtypes
- PR #1347 Fixed core dump issue while passing dict_dtypes without column names in `cudf.read_csv()`
- PR #1379 Fixed build failure caused due to error: 'col_dtype' may be used uninitialized
- PR #1392 Update cudf Dockerfile and package_versions.sh
- PR #1385 Added INT8 type to `_schema_to_dtype` for use in GpuArrowReader
- PR #1393 Fixed a bug in `gdf_count_nonzero_mask()` for the case of 0 bits to count
- PR #1395 Update CONTRIBUTING to use the environment variable CUDF_HOME
- PR #1416 Fix bug at gdf_quantile_exact and gdf_quantile_appox
- PR #1421 Fix remove creation of series multiple times during `add_column()`
- PR #1405 CSV Reader: Fix memory leaks on read_csv() failure
- PR #1328 Fix CategoricalColumn to_arrow() null mask
- PR #1433 Fix NVStrings/categories includes
- PR #1432 Update NVStrings to 0.7.* to coincide with 0.7 development
- PR #1483 Modify CSV reader to avoid cropping blank quoted characters in non-string fields
- PR #1446 Merge 1275 hotfix from master into branch-0.7
- PR #1447 Fix legacy groupby apply docstring
- PR #1451 Fix hash join estimated result size is not correct
- PR #1454 Fix local build script improperly change directory permissions
- PR #1490 Require Dask 1.1.0+ for `is_dataframe_like` test or skip otherwise.
- PR #1491 Use more specific directories & groups in CODEOWNERS
- PR #1497 Fix Thrust issue on CentOS caused by missing default constructor of host_vector elements
- PR #1498 Add missing include guard to device_atomics.cuh and separated DEVICE_ATOMICS_TEST
- PR #1506 Fix csv-write call to updated NVStrings method
- PR #1510 Added nvstrings `fillna()` function
- PR #1507 Parquet Reader: Default string data to GDF_STRING
- PR #1535 Fix doc issue to ensure correct labelling of cudf.series
- PR #1537 Fix `undefined reference` link error in HashPartitionTest
- PR #1548 Fix ci/local/build.sh README from using an incorrect image example
- PR #1551 CSV Reader: Fix integer column name indexing
- PR #1586 Fix broken `scalar_wrapper::operator==`
- PR #1591 ORC/Parquet Reader: Fix missing import for FileNotFoundError exception
- PR #1573 Parquet Reader: Fix crash due to clash with ORC reader datasource
- PR #1607 Revert change of `column.to_dense_buffer` always return by copy for performance concerns
- PR #1618 ORC reader: fix assert & data output when nrows/skiprows isn't aligned to stripe boundaries
- PR #1631 Fix failure of TYPES_TEST on some gcc-7 based systems.
- PR #1641 CSV Reader: Fix skip_blank_lines behavior with Windows line terminators (\r\n)
- PR #1648 ORC reader: fix non-deterministic output when skiprows is non-zero
- PR #1676 Fix groupby `as_index` behaviour with `MultiIndex`
- PR #1659 Fix bug caused by empty groupbys and multiindex slicing throwing exceptions
- PR #1656 Correct Groupby failure in dask when un-aggregable columns are left in dataframe.
- PR #1689 Fix groupby performance regression
- PR #1694 Add Cython as a runtime dependency since it's required in `setup.py`


# cuDF 0.6.1 (25 Mar 2019)

## Bug Fixes

- PR #1275 Fix CentOS exception in DataFrame.hash_partition from using value "returned" by a void function


# cuDF 0.6.0 (22 Mar 2019)

## New Features

- PR #760 Raise `FileNotFoundError` instead of `GDF_FILE_ERROR` in `read_csv` if the file does not exist
- PR #539 Add Python bindings for replace function
- PR #823 Add Doxygen configuration to enable building HTML documentation for libcudf C/C++ API
- PR #807 CSV Reader: Add byte_range parameter to specify the range in the input file to be read
- PR #857 Add Tail method for Series/DataFrame and update Head method to use iloc
- PR #858 Add series feature hashing support
- PR #871 CSV Reader: Add support for NA values, including user specified strings
- PR #893 Adds PyArrow based parquet readers / writers to Python, fix category dtype handling, fix arrow ingest buffer size issues
- PR #867 CSV Reader: Add support for ignoring blank lines and comment lines
- PR #887 Add Series digitize method
- PR #895 Add Series groupby
- PR #898 Add DataFrame.groupby(level=0) support
- PR #920 Add feather, JSON, HDF5 readers / writers from PyArrow / Pandas
- PR #888 CSV Reader: Add prefix parameter for column names, used when parsing without a header
- PR #913 Add DLPack support: convert between cuDF DataFrame and DLTensor
- PR #939 Add ORC reader from PyArrow
- PR #918 Add Series.groupby(level=0) support
- PR #906 Add binary and comparison ops to DataFrame
- PR #958 Support unary and binary ops on indexes
- PR #964 Add `rename` method to `DataFrame`, `Series`, and `Index`
- PR #985 Add `Series.to_frame` method
- PR #985 Add `drop=` keyword to reset_index method
- PR #994 Remove references to pygdf
- PR #990 Add external series groupby support
- PR #988 Add top-level merge function to cuDF
- PR #992 Add comparison binaryops to DateTime columns
- PR #996 Replace relative path imports with absolute paths in tests
- PR #995 CSV Reader: Add index_col parameter to specify the column name or index to be used as row labels
- PR #1004 Add `from_gpu_matrix` method to DataFrame
- PR #997 Add property index setter
- PR #1007 Replace relative path imports with absolute paths in cudf
- PR #1013 select columns with df.columns
- PR #1016 Rename Series.unique_count() to nunique() to match pandas API
- PR #947 Prefixsum to handle nulls and float types
- PR #1029 Remove rest of relative path imports
- PR #1021 Add filtered selection with assignment for Dataframes
- PR #872 Adding NVCategory support to cudf apis
- PR #1052 Add left/right_index and left/right_on keywords to merge
- PR #1091 Add `indicator=` and `suffixes=` keywords to merge
- PR #1107 Add unsupported keywords to Series.fillna
- PR #1032 Add string support to cuDF python
- PR #1136 Removed `gdf_concat`
- PR #1153 Added function for getting the padded allocation size for valid bitmask
- PR #1148 Add cudf.sqrt for dataframes and Series
- PR #1159 Add Python bindings for libcudf dlpack functions
- PR #1155 Add __array_ufunc__ for DataFrame and Series for sqrt
- PR #1168 to_frame for series accepts a name argument


## Improvements

- PR #1218 Add dask-cudf page to API docs
- PR #892 Add support for heterogeneous types in binary ops with JIT
- PR #730 Improve performance of `gdf_table` constructor
- PR #561 Add Doxygen style comments to Join CUDA functions
- PR #813 unified libcudf API functions by replacing gpu_ with gdf_
- PR #822 Add support for `__cuda_array_interface__` for ingest
- PR #756 Consolidate common helper functions from unordered map and multimap
- PR #753 Improve performance of groupby sum and average, especially for cases with few groups.
- PR #836 Add ingest support for arrow chunked arrays in Column, Series, DataFrame creation
- PR #763 Format doxygen comments for csv_read_arg struct
- PR #532 CSV Reader: Use type dispatcher instead of switch block
- PR #694 Unit test utilities improvements
- PR #878 Add better indexing to Groupby
- PR #554 Add `empty` method and `is_monotonic` attribute to `Index`
- PR #1040 Fixed up Doxygen comment tags
- PR #909 CSV Reader: Avoid host->device->host copy for header row data
- PR #916 Improved unit testing and error checking for `gdf_column_concat`
- PR #941 Replace `numpy` call in `Series.hash_encode` with `numba`
- PR #942 Added increment/decrement operators for wrapper types
- PR #943 Updated `count_nonzero_mask` to return `num_rows` when the mask is null
- PR #952 Added trait to map C++ type to `gdf_dtype`
- PR #966 Updated RMM submodule.
- PR #998 Add IO reader/writer modules to API docs, fix for missing cudf.Series docs
- PR #1017 concatenate along columns for Series and DataFrames
- PR #1002 Support indexing a dataframe with another boolean dataframe
- PR #1018 Better concatenation for Series and Dataframes
- PR #1036 Use Numpydoc style docstrings
- PR #1047 Adding gdf_dtype_extra_info to gdf_column_view_augmented
- PR #1054 Added default ctor to SerialTrieNode to overcome Thrust issue in CentOS7 + CUDA10
- PR #1024 CSV Reader: Add support for hexadecimal integers in integral-type columns
- PR #1033 Update `fillna()` to use libcudf function `gdf_replace_nulls`
- PR #1066 Added inplace assignment for columns and select_dtypes for dataframes
- PR #1026 CSV Reader: Change the meaning and type of the quoting parameter to match Pandas
- PR #1100 Adds `CUDF_EXPECTS` error-checking macro
- PR #1092 Fix select_dtype docstring
- PR #1111 Added cudf::table
- PR #1108 Sorting for datetime columns
- PR #1120 Return a `Series` (not a `Column`) from `Series.cat.set_categories()`
- PR #1128 CSV Reader: The last data row does not need to be line terminated
- PR #1183 Bump Arrow version to 0.12.1
- PR #1208 Default to CXX11_ABI=ON
- PR #1252 Fix NVStrings dependencies for cuda 9.2 and 10.0
- PR #2037 Optimize the existing `gather` and `scatter` routines in `libcudf`

## Bug Fixes

- PR #821 Fix flake8 issues revealed by flake8 update
- PR #808 Resolved renamed `d_columns_valids` variable name
- PR #820 CSV Reader: fix the issue where reader adds additional rows when file uses \r\n as a line terminator
- PR #780 CSV Reader: Fix scientific notation parsing and null values for empty quotes
- PR #815 CSV Reader: Fix data parsing when tabs are present in the input CSV file
- PR #850 Fix bug where left joins where the left df has 0 rows causes a crash
- PR #861 Fix memory leak by preserving the boolean mask index
- PR #875 Handle unnamed indexes in to/from arrow functions
- PR #877 Fix ingest of 1 row arrow tables in from arrow function
- PR #876 Added missing `<type_traits>` include
- PR #889 Deleted test_rmm.py which has now moved to RMM repo
- PR #866 Merge v0.5.1 numpy ABI hotfix into 0.6
- PR #917 value_counts return int type on empty columns
- PR #611 Renamed `gdf_reduce_optimal_output_size()` -> `gdf_reduction_get_intermediate_output_size()`
- PR #923 fix index for negative slicing for cudf dataframe and series
- PR #927 CSV Reader: Fix category GDF_CATEGORY hashes not being computed properly
- PR #921 CSV Reader: Fix parsing errors with delim_whitespace, quotations in the header row, unnamed columns
- PR #933 Fix handling objects of all nulls in series creation
- PR #940 CSV Reader: Fix an issue where the last data row is missing when using byte_range
- PR #945 CSV Reader: Fix incorrect datetime64 when milliseconds or space separator are used
- PR #959 Groupby: Problem with column name lookup
- PR #950 Converting dataframe/recarry with non-contiguous arrays
- PR #963 CSV Reader: Fix another issue with missing data rows when using byte_range
- PR #999 Fix 0 sized kernel launches and empty sort_index exception
- PR #993 Fix dtype in selecting 0 rows from objects
- PR #1009 Fix performance regression in `to_pandas` method on DataFrame
- PR #1008 Remove custom dask communication approach
- PR #1001 CSV Reader: Fix a memory access error when reading a large (>2GB) file with date columns
- PR #1019 Binary Ops: Fix error when one input column has null mask but other doesn't
- PR #1014 CSV Reader: Fix false positives in bool value detection
- PR #1034 CSV Reader: Fix parsing floating point precision and leading zero exponents
- PR #1044 CSV Reader: Fix a segfault when byte range aligns with a page
- PR #1058 Added support for `DataFrame.loc[scalar]`
- PR #1060 Fix column creation with all valid nan values
- PR #1073 CSV Reader: Fix an issue where a column name includes the return character
- PR #1090 Updating Doxygen Comments
- PR #1080 Fix dtypes returned from loc / iloc because of lists
- PR #1102 CSV Reader: Minor fixes and memory usage improvements
- PR #1174: Fix release script typo
- PR #1137 Add prebuild script for CI
- PR #1118 Enhanced the `DataFrame.from_records()` feature
- PR #1129 Fix join performance with index parameter from using numpy array
- PR #1145 Issue with .agg call on multi-column dataframes
- PR #908 Some testing code cleanup
- PR #1167 Fix issue with null_count not being set after inplace fillna()
- PR #1184 Fix iloc performance regression
- PR #1185 Support left_on/right_on and also on=str in merge
- PR #1200 Fix allocating bitmasks with numba instead of rmm in allocate_mask function
- PR #1213 Fix bug with csv reader requesting subset of columns using wrong datatype
- PR #1223 gpuCI: Fix label on rapidsai channel on gpu build scripts
- PR #1242 Add explicit Thrust exec policy to fix NVCATEGORY_TEST segfault on some platforms
- PR #1246 Fix categorical tests that failed due to bad implicit type conversion
- PR #1255 Fix overwriting conda package main label uploads
- PR #1259 Add dlpack includes to pip build


# cuDF 0.5.1 (05 Feb 2019)

## Bug Fixes

- PR #842 Avoid using numpy via cimport to prevent ABI issues in Cython compilation


# cuDF 0.5.0 (28 Jan 2019)

## New Features

- PR #722 Add bzip2 decompression support to `read_csv()`
- PR #693 add ZLIB-based GZIP/ZIP support to `read_csv_strings()`
- PR #411 added null support to gdf_order_by (new API) and cudf_table::sort
- PR #525 Added GitHub Issue templates for bugs, documentation, new features, and questions
- PR #501 CSV Reader: Add support for user-specified decimal point and thousands separator to read_csv_strings()
- PR #455 CSV Reader: Add support for user-specified decimal point and thousands separator to read_csv()
- PR #439 add `DataFrame.drop` method similar to pandas
- PR #356 add `DataFrame.transpose` method and `DataFrame.T` property similar to pandas
- PR #505 CSV Reader: Add support for user-specified boolean values
- PR #350 Implemented Series replace function
- PR #490 Added print_env.sh script to gather relevant environment details when reporting cuDF issues
- PR #474 add ZLIB-based GZIP/ZIP support to `read_csv()`
- PR #547 Added melt similar to `pandas.melt()`
- PR #491 Add CI test script to check for updates to CHANGELOG.md in PRs
- PR #550 Add CI test script to check for style issues in PRs
- PR #558 Add CI scripts for cpu-based conda and gpu-based test builds
- PR #524 Add Boolean Indexing
- PR #564 Update python `sort_values` method to use updated libcudf `gdf_order_by` API
- PR #509 CSV Reader: Input CSV file can now be passed in as a text or a binary buffer
- PR #607 Add `__iter__` and iteritems to DataFrame class
- PR #643 added a new api gdf_replace_nulls that allows a user to replace nulls in a column

## Improvements

- PR #426 Removed sort-based groupby and refactored existing groupby APIs. Also improves C++/CUDA compile time.
- PR #461 Add `CUDF_HOME` variable in README.md to replace relative pathing.
- PR #472 RMM: Created centralized rmm::device_vector alias and rmm::exec_policy
- PR #500 Improved the concurrent hash map class to support partitioned (multi-pass) hash table building.
- PR #454 Improve CSV reader docs and examples
- PR #465 Added templated C++ API for RMM to avoid explicit cast to `void**`
- PR #513 `.gitignore` tweaks
- PR #521 Add `assert_eq` function for testing
- PR #502 Simplify Dockerfile for local dev, eliminate old conda/pip envs
- PR #549 Adds `-rdynamic` compiler flag to nvcc for Debug builds
- PR #472 RMM: Created centralized rmm::device_vector alias and rmm::exec_policy
- PR #577 Added external C++ API for scatter/gather functions
- PR #500 Improved the concurrent hash map class to support partitioned (multi-pass) hash table building
- PR #583 Updated `gdf_size_type` to `int`
- PR #500 Improved the concurrent hash map class to support partitioned (multi-pass) hash table building
- PR #617 Added .dockerignore file. Prevents adding stale cmake cache files to the docker container
- PR #658 Reduced `JOIN_TEST` time by isolating overflow test of hash table size computation
- PR #664 Added Debuging instructions to README
- PR #651 Remove noqa marks in `__init__.py` files
- PR #671 CSV Reader: uncompressed buffer input can be parsed without explicitly specifying compression as None
- PR #684 Make RMM a submodule
- PR #718 Ensure sum, product, min, max methods pandas compatibility on empty datasets
- PR #720 Refactored Index classes to make them more Pandas-like, added CategoricalIndex
- PR #749 Improve to_arrow and from_arrow Pandas compatibility
- PR #766 Remove TravisCI references, remove unused variables from CMake, fix ARROW_VERSION in Cmake
- PR #773 Add build-args back to Dockerfile and handle dependencies based on environment yml file
- PR #781 Move thirdparty submodules to root and symlink in /cpp
- PR #843 Fix broken cudf/python API examples, add new methods to the API index

## Bug Fixes

- PR #569 CSV Reader: Fix days being off-by-one when parsing some dates
- PR #531 CSV Reader: Fix incorrect parsing of quoted numbers
- PR #465 Added templated C++ API for RMM to avoid explicit cast to `void**`
- PR #473 Added missing <random> include
- PR #478 CSV Reader: Add api support for auto column detection, header, mangle_dupe_cols, usecols
- PR #495 Updated README to correct where cffi pytest should be executed
- PR #501 Fix the intermittent segfault caused by the `thousands` and `compression` parameters in the csv reader
- PR #502 Simplify Dockerfile for local dev, eliminate old conda/pip envs
- PR #512 fix bug for `on` parameter in `DataFrame.merge` to allow for None or single column name
- PR #511 Updated python/cudf/bindings/join.pyx to fix cudf merge printing out dtypes
- PR #513 `.gitignore` tweaks
- PR #521 Add `assert_eq` function for testing
- PR #537 Fix CMAKE_CUDA_STANDARD_REQURIED typo in CMakeLists.txt
- PR #447 Fix silent failure in initializing DataFrame from generator
- PR #545 Temporarily disable csv reader thousands test to prevent segfault (test re-enabled in PR #501)
- PR #559 Fix Assertion error while using `applymap` to change the output dtype
- PR #575 Update `print_env.sh` script to better handle missing commands
- PR #612 Prevent an exception from occuring with true division on integer series.
- PR #630 Fix deprecation warning for `pd.core.common.is_categorical_dtype`
- PR #622 Fix Series.append() behaviour when appending values with different numeric dtype
- PR #603 Fix error while creating an empty column using None.
- PR #673 Fix array of strings not being caught in from_pandas
- PR #644 Fix return type and column support of dataframe.quantile()
- PR #634 Fix create `DataFrame.from_pandas()` with numeric column names
- PR #654 Add resolution check for GDF_TIMESTAMP in Join
- PR #648 Enforce one-to-one copy required when using `numba>=0.42.0`
- PR #645 Fix cmake build type handling not setting debug options when CMAKE_BUILD_TYPE=="Debug"
- PR #669 Fix GIL deadlock when launching multiple python threads that make Cython calls
- PR #665 Reworked the hash map to add a way to report the destination partition for a key
- PR #670 CMAKE: Fix env include path taking precedence over libcudf source headers
- PR #674 Check for gdf supported column types
- PR #677 Fix 'gdf_csv_test_Dates' gtest failure due to missing nrows parameter
- PR #604 Fix the parsing errors while reading a csv file using `sep` instead of `delimiter`.
- PR #686 Fix converting nulls to NaT values when converting Series to Pandas/Numpy
- PR #689 CSV Reader: Fix behavior with skiprows+header to match pandas implementation
- PR #691 Fixes Join on empty input DFs
- PR #706 CSV Reader: Fix broken dtype inference when whitespace is in data
- PR #717 CSV reader: fix behavior when parsing a csv file with no data rows
- PR #724 CSV Reader: fix build issue due to parameter type mismatch in a std::max call
- PR #734 Prevents reading undefined memory in gpu_expand_mask_bits numba kernel
- PR #747 CSV Reader: fix an issue where CUDA allocations fail with some large input files
- PR #750 Fix race condition for handling NVStrings in CMake
- PR #719 Fix merge column ordering
- PR #770 Fix issue where RMM submodule pointed to wrong branch and pin other to correct branches
- PR #778 Fix hard coded ABI off setting
- PR #784 Update RMM submodule commit-ish and pip paths
- PR #794 Update `rmm::exec_policy` usage to fix segmentation faults when used as temprory allocator.
- PR #800 Point git submodules to branches of forks instead of exact commits


# cuDF 0.4.0 (05 Dec 2018)

## New Features

- PR #398 add pandas-compatible `DataFrame.shape()` and `Series.shape()`
- PR #394 New documentation feature "10 Minutes to cuDF"
- PR #361 CSV Reader: Add support for strings with delimiters

## Improvements

 - PR #436 Improvements for type_dispatcher and wrapper structs
 - PR #429 Add CHANGELOG.md (this file)
 - PR #266 use faster CUDA-accelerated DataFrame column/Series concatenation.
 - PR #379 new C++ `type_dispatcher` reduces code complexity in supporting many data types.
 - PR #349 Improve performance for creating columns from memoryview objects
 - PR #445 Update reductions to use type_dispatcher. Adds integer types support to sum_of_squares.
 - PR #448 Improve installation instructions in README.md
 - PR #456 Change default CMake build to Release, and added option for disabling compilation of tests

## Bug Fixes

 - PR #444 Fix csv_test CUDA too many resources requested fail.
 - PR #396 added missing output buffer in validity tests for groupbys.
 - PR #408 Dockerfile updates for source reorganization
 - PR #437 Add cffi to Dockerfile conda env, fixes "cannot import name 'librmm'"
 - PR #417 Fix `map_test` failure with CUDA 10
 - PR #414 Fix CMake installation include file paths
 - PR #418 Properly cast string dtypes to programmatic dtypes when instantiating columns
 - PR #427 Fix and tests for Concatenation illegal memory access with nulls


# cuDF 0.3.0 (23 Nov 2018)

## New Features

 - PR #336 CSV Reader string support

## Improvements

 - PR #354 source code refactored for better organization. CMake build system overhaul. Beginning of transition to Cython bindings.
 - PR #290 Add support for typecasting to/from datetime dtype
 - PR #323 Add handling pyarrow boolean arrays in input/out, add tests
 - PR #325 GDF_VALIDITY_UNSUPPORTED now returned for algorithms that don't support non-empty valid bitmasks
 - PR #381 Faster InputTooLarge Join test completes in ms rather than minutes.
 - PR #373 .gitignore improvements
 - PR #367 Doc cleanup & examples for DataFrame methods
 - PR #333 Add Rapids Memory Manager documentation
 - PR #321 Rapids Memory Manager adds file/line location logging and convenience macros
 - PR #334 Implement DataFrame `__copy__` and `__deepcopy__`
 - PR #271 Add NVTX ranges to pygdf
 - PR #311 Document system requirements for conda install

## Bug Fixes

 - PR #337 Retain index on `scale()` function
 - PR #344 Fix test failure due to PyArrow 0.11 Boolean handling
 - PR #364 Remove noexcept from managed_allocator;  CMakeLists fix for NVstrings
 - PR #357 Fix bug that made all series be considered booleans for indexing
 - PR #351 replace conda env configuration for developers
 - PRs #346 #360 Fix CSV reading of negative numbers
 - PR #342 Fix CMake to use conda-installed nvstrings
 - PR #341 Preserve categorical dtype after groupby aggregations
 - PR #315 ReadTheDocs build update to fix missing libcuda.so
 - PR #320 FIX out-of-bounds access error in reductions.cu
 - PR #319 Fix out-of-bounds memory access in libcudf count_valid_bits
 - PR #303 Fix printing empty dataframe


# cuDF 0.2.0 and cuDF 0.1.0

These were initial releases of cuDF based on previously separate pyGDF and libGDF libraries.<|MERGE_RESOLUTION|>--- conflicted
+++ resolved
@@ -1,5 +1,4 @@
-<<<<<<< HEAD
-# cuDF 0.10.0 (Oct 16 2019)
+# cuDF 0.10.0 (16 Oct 2019)
 
 ## New Features
 
@@ -168,8 +167,6 @@
 - PR #3059 Add nvstrings python build instructions to contributing.md
 
 
-=======
->>>>>>> a9cb4f82
 # cuDF 0.9.0 (21 Aug 2019)
 
 ## New Features
