--- conflicted
+++ resolved
@@ -152,16 +152,12 @@
 - PR #1607 Revert change of `column.to_dense_buffer` always return by copy for performance concerns
 - PR #1618 ORC reader: fix assert & data output when nrows/skiprows isn't aligned to stripe boundaries
 - PR #1631 Fix failure of TYPES_TEST on some gcc-7 based systems.
-<<<<<<< HEAD
-- PR #1641 CSV Reader: Fix skip_blank_lines behavior with Windows line terminators (\r\n) 
-- PR #1613 Improve CategoricalColumn.fillna(-1) performance
-=======
 - PR #1641 CSV Reader: Fix skip_blank_lines behavior with Windows line terminators (\r\n)
 - PR #1648 ORC reader: fix non-deterministic output when skiprows is non-zero
 - PR #1676 Fix groupby `as_index` behaviour with `MultiIndex`
 - PR #1659 Fix bug caused by empty groupbys and multiindex slicing throwing exceptions
-
->>>>>>> cffacafd
+- PR #1613 Improve CategoricalColumn.fillna(-1) performance
+
 
 
 # cuDF 0.6.1 (25 Mar 2019)
