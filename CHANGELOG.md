# cuDF 0.12.0 (Date TBD)

## New Features

- PR #3224 Define and implement new join APIs.
- PR #3284 Add gpu-accelerated parquet writer
- PR #3254 Python redesign for libcudf++
- PR #3336 Add `from_dlpack` and `to_dlpack`
- PR #3555 Add column names support to libcudf++ io readers and writers
- PR #3619 Support CuPy 7
- PR #3604 Add nvtext ngrams-tokenize function
- PR #3610 Add memory_usage to DataFrame and Series APIs
- PR #3627 Adding cudf::sort and cudf::sort_by_key
- PR #3597 Implement new sort based groupby
- PR #3776 Add column equivalence comparator (using epsilon for float equality)
- PR #3667 Define and implement round-robin partition API.
- PR #3690 Add bools_to_mask
- PR #3683 Added support for multiple delimiters in `nvtext.token_count()`
- PR #3792 Adding is_nan and is_notnan

## Improvements

- PR #3124 Add support for grand-children in cudf column classes
- PR #3292 Port NVStrings regex contains function
- PR #3409 Port NVStrings regex replace function
- PR #3417 Port NVStrings regex findall function
- PR #3351 Add warning when filepath resolves to multiple files in cudf readers
- PR #3370 Port NVStrings strip functions
- PR #3453 Port NVStrings IPv4 convert functions to cudf strings column
- PR #3441 Port NVStrings url encode/decode to cudf strings column
- PR #3364 Port NVStrings split functions
- PR #3463 Port NVStrings partition/rpartition to cudf strings column
- PR #3502 ORC reader: add option to read DECIMALs as INT64
- PR #3461 Add a new overload to allocate_like() that takes explicit type and size params.
- PR #3590 Specialize hash functions for floating point
- PR #3569 Use `np.asarray` in `StringColumn.deserialize`
- PR #3553 Support Python NoneType in numeric binops
- PR #3511 Support DataFrame / Series mixed arithmetic
- PR #3567 Include `strides` in `__cuda_array_interface__`
- PR #3608 Update OPS codeowner group name
- PR #3431 Port NVStrings translate to cudf strings column
- PR #3620 Add stream parameter to unary ops detail API
- PR #3593 Adding begin/end for mutable_column_device_view
- PR #3587 Merge CHECK_STREAM & CUDA_CHECK_LAST to CHECK_CUDA
- PR #3655 Use move with make_pair to avoid copy construction
- PR #3402 Define and implement new quantiles APIs
- PR #3612 Add ability to customize the JIT kernel cache path
- PR #3647 Remove PatchedNumbaDeviceArray with CuPy 6.6.0
- PR #3641 Remove duplicate definitions of CUDA_DEVICE_CALLABLE
- PR #3640 Enable memory_usage in dask_cudf (also adds pd.Index from_pandas)
- PR #3654 Update Jitify submodule ref to include gcc-8 fix
- PR #3639 Define and implement `nans_to_nulls`
- PR #3561 Rework contains implementation in search
- PR #3616 Add aggregation infrastructure for argmax/argmin.
- PR #3673 Parquet reader: improve rounding of timestamp conversion to seconds 
- PR #3699 Stringify libcudacxx headers for binary op JIT
- PR #3697 Improve column insert performance for wide frames
- PR #3616 Add aggregation infrastructure for argmax/argmin.
- PR #3653 Make `gather_bitmask_kernel` more reusable.
- PR #3710 Remove multiple CMake configuration steps from root build script
- PR #3657 Define and implement compiled binops for string column comparisons
- PR #3520 Change read_parquet defaults and add warnings
- PR #3780 Java APIs for selecting a GPU
- PR #3796 Improve on round-robin with the case when number partitions greater than number of rows.
- PR #3805 Avoid CuPy 7.1.0 for now
- PR #3758 detail::scatter variant with map iterator support

## Bug Fixes

- PR #3618 Update 10 minutes to cudf and cupy to hide warning that were being shown in the docs
- PR #3550 Update Java package to 0.12
- PR #3549 Fix index name issue with iloc with RangeIndex
- PR #3562 Fix 4GB limit for gzipped-compressed csv files
- PR #2981 enable build.sh to build all targets without installation
- PR #3563 Use `__cuda_array_interface__` for serialization
- PR #3564 Fix cuda memory access error in gather_bitmask_kernel
- PR #3548 Replaced CUDA_RT_CALL with CUDA_TRY
- PR #3486 Pandas > 0.25 compatability 
- PR #3622 Fix new warnings and errors when building with gcc-8
- PR #3588 Remove avro reader column order reversal
- PR #3629 Fix hash map test failure
- PR #3637 Fix sorted set_index operations in dask_cudf
- PR #3663 Fix libcudf++ ORC reader microseconds and milliseconds conversion
- PR #3668 Fixing CHECK_CUDA debug build issue
- PR #3684 Fix ends_with logic for matching string case
- PR #3687 Fixed bug while passing input GPU memory pointer in `nvtext.scatter_count()`
- PR #3701 Fix hash_partition hashing all columns instead of columns_to_hash
- PR #3694 Allow for null columns parameter in `csv_writer`
- PR #3706 Removed extra type-dispatcher call from merge
- PR #3704 Changed the default delimiter to `whitespace` for nvtext methods.
- PR #3741 Construct DataFrame from dict-of-Series with alignment
- PR #3724 Update rmm version to match release
- PR #3743 Fix for `None` data in `__array_interface__`
- PR #3731 Fix performance of zero sized dataframe slice
- PR #3709 Fix inner_join incorrect result issue
- PR #3734 Update numba to 0.46 in conda files
- PR #3738 Update libxx cython types.hpp path
- PR #3672 Fix to_host issue with column_view having offset
- PR #3730 CSV reader: Set invalid float values to NaN/null
- PR #3670 Floor when casting between timestamps of different precisions
- PR #3728 Fix apply_boolean_mask issue with non-null string column
- PR #3769 Don't look for a `name` attribute in column
- PR #3783 Bind cuDF operators to Dask Dataframe
- PR #3775 Fix segfault when reading compressed CSV files larger than 4GB
- PR #3799 Align indices of Series inputs when adding as columns to DataFrame 
- PR #3803 Keep name when unpickling Index objects
- PR #3804 Fix cuda crash in AVRO reader
- PR #3766 Remove references to cudf::type_id::CATEGORY from IO code
- PR #3817 Don't always deepcopy an index
- PR #3821 Fix OOB read in gpuinflate prefetcher
- PR #3829 Parquet writer: fix empty dataframe causing cuda launch errors
- PR #3835 Fix memory leak in Cython when dealing with nulls in string columns
<<<<<<< HEAD
- PR #3858 Fixes the broken debug build after #3728
=======
- PR #3850 Fix merge typecast scope issue and resulting memory leak
>>>>>>> 0b4b944c


# cuDF 0.11.0 (11 Dec 2019)

## New Features

- PR #2905 Added `Series.median()` and null support for `Series.quantile()`
- PR #2930 JSON Reader: Support ARROW_RANDOM_FILE input
- PR #2956 Add `cudf::stack` and `cudf::tile`
- PR #2980 Added nvtext is_vowel/is_consonant functions
- PR #2987 Add `inplace` arg to `DataFrame.reset_index` and `Series`
- PR #3011 Added libcudf++ transition guide
- PR #3129 Add strings column factory from `std::vector`s
- PR #3054 Add parquet reader support for decimal data types
- PR #3022 adds DataFrame.astype for cuDF dataframes
- PR #2962 Add isnull(), notnull() and related functions
- PR #3025 Move search files to legacy
- PR #3068 Add `scalar` class
- PR #3094 Adding `any` and `all` support from libcudf
- PR #3130 Define and implement new `column_wrapper`
- PR #3143 Define and implement new copying APIs `slice` and `split`
- PR #3161 Move merge files to legacy
- PR #3079 Added support to write ORC files given a local path
- PR #3192 Add dtype param to cast `DataFrame` on init
- PR #3213 Port cuIO to libcudf++
- PR #3222 Add nvtext character tokenizer
- PR #3223 Java expose underlying buffers
- PR #3300 Add `DataFrame.insert`
- PR #3263 Define and implement new `valid_if`
- PR #3278 Add `to_host` utility to copy `column_view` to host
- PR #3087 Add new cudf::experimental bool8 wrapper
- PR #3219 Construct column from column_view
- PR #3250 Define and implement new merge APIs
- PR #3144 Define and implement new hashing APIs `hash` and `hash_partition`
- PR #3229 Define and implement new search APIs
- PR #3308 java add API for memory usage callbacks
- PR #2691 Row-wise reduction and scan operations via CuPy
- PR #3291 Add normalize_nans_and_zeros
- PR #3187 Define and implement new replace APIs
- PR #3356 Add vertical concatenation for table/columns
- PR #3344 java split API
- PR #2791 Add `groupby.std()`
- PR #3368 Enable dropna argument in dask_cudf groupby
- PR #3298 add null replacement iterator for column_device_view
- PR #3297 Define and implement new groupby API.
- PR #3396 Update device_atomics with new bool8 and timestamp specializations
- PR #3411 Java host memory management API
- PR #3393 Implement df.cov and enable covariance/correlation in dask_cudf
- PR #3401 Add dask_cudf ORC writer (to_orc)
- PR #3331 Add copy_if_else
- PR #3427 Define and Implement new multi-search API
- PR #3442 Add Bool-index + Multi column + DataFrame support for set-item
- PR #3172 Define and implement new fill/repeat/copy_range APIs
- PR #3490 Add pair iterators for columns
- PR #3497 Add DataFrame.drop(..., inplace=False) argument
- PR #3469 Add string functionality for replace API
- PR #3527 Add string functionality for merge API
- PR #3557 Add contiguous_split() function.
- PR #3507 Define and implement new binary operation APIs
- PR #3273 Define and implement new reduction APIs

## Improvements

- PR #2904 Move gpu decompressors to cudf::io namespace
- PR #2977 Moved old C++ test utilities to legacy directory.
- PR #2965 Fix slow orc reader perf with large uncompressed blocks
- PR #2995 Move JIT type utilities to legacy directory
- PR #2927 Add ``Table`` and ``TableView`` extension classes that wrap legacy cudf::table
- PR #3005 Renames `cudf::exp` namespace to `cudf::experimental`
- PR #3008 Make safe versions of `is_null` and `is_valid` in `column_device_view`
- PR #3026 Move fill and repeat files to legacy
- PR #3027 Move copying.hpp and related source to legacy folder
- PR #3014 Snappy decompression optimizations
- PR #3032 Use `asarray` to coerce indices to a NumPy array
- PR #2996 IO Readers: Replace `cuio::device_buffer` with `rmm::device_buffer`
- PR #3051 Specialized hash function for strings column
- PR #3065 Select and Concat for cudf::experimental::table
- PR #3080 Move `valid_if.cuh` to `legacy/`
- PR #3052 Moved replace.hpp functionality to legacy
- PR #3091 Move join files to legacy
- PR #3092 Implicitly init RMM if Java allocates before init
- PR #3029 Update gdf_ numeric types with stdint and move to cudf namespace
- PR #3052 Moved replace.hpp functionality to legacy
- PR #2955 Add cmake option to only build for present GPU architecture
- PR #3070 Move functions.h and related source to legacy
- PR #2951 Allow set_index to handle a list of column names
- PR #3093 Move groupby files to legacy
- PR #2988 Removing GIS functionality (now part of cuSpatial library)
- PR #3067 Java method to return size of device memory buffer
- PR #3083 Improved some binary operation tests to include null testing.
- PR #3084 Update to arrow-cpp and pyarrow 0.15.0
- PR #3071 Move cuIO to legacy
- PR #3126 Round 2 of snappy decompression optimizations
- PR #3046 Define and implement new copying APIs `empty_like` and `allocate_like`
- PR #3128 Support MultiIndex in DataFrame.join
- PR #2971 Added initial gather and scatter methods for strings_column_view
- PR #3133 Port NVStrings to cudf column: count_characters and count_bytes
- PR #2991 Added strings column functions concatenate and join_strings
- PR #3028 Define and implement new `gather` APIs.
- PR #3135 Add nvtx utilities to cudf::nvtx namespace
- PR #3021 Java host side concat of serialized buffers
- PR #3138 Move unary files to legacy
- PR #3170 Port NVStrings substring functions to cudf strings column
- PR #3159 Port NVStrings is-chars-types function to cudf strings column
- PR #3154 Make `table_view_base.column()` const and add `mutable_table_view.column()`
- PR #3175 Set cmake cuda version variables
- PR #3171 Move deprecated error macros to legacy
- PR #3191 Port NVStrings integer convert ops to cudf column
- PR #3189 Port NVStrings find ops to cudf column
- PR #3352 Port NVStrings convert float functions to cudf strings column
- PR #3193 Add cuPy as a formal dependency
- PR #3195 Support for zero columned `table_view`
- PR #3165 Java device memory size for string category
- PR #3205 Move transform files to legacy
- PR #3202 Rename and move error.hpp to public headers
- PR #2878 Use upstream merge code in dask_cudf
- PR #3217 Port NVStrings upper and lower case conversion functions
- PR #3350 Port NVStrings booleans convert functions
- PR #3231 Add `column::release()` to give up ownership of contents.
- PR #3157 Use enum class rather than enum for mask_allocation_policy
- PR #3232 Port NVStrings datetime conversion to cudf strings column
- PR #3136 Define and implement new transpose API
- PR #3237 Define and implement new transform APIs
- PR #3245 Move binaryop files to legacy
- PR #3241 Move stream_compaction files to legacy
- PR #3166 Move reductions to legacy
- PR #3261 Small cleanup: remove `== true`
- PR #3271 Update rmm API based on `rmm.reinitialize(...)` change
- PR #3266 Remove optional checks for CuPy
- PR #3268 Adding null ordering per column feature when sorting
- PR #3239 Adding floating point specialization to comparators for NaNs
- PR #3270 Move predicates files to legacy
- PR #3281 Add to_host specialization for strings in column test utilities
- PR #3282 Add `num_bitmask_words`
- PR #3252 Add new factory methods to include passing an existing null mask
- PR #3288 Make `bit.cuh` utilities usable from host code.
- PR #3287 Move rolling windows files to legacy
- PR #3182 Define and implement new unary APIs `is_null` and `is_not_null`
- PR #3314 Drop `cython` from run requirements
- PR #3301 Add tests for empty column wrapper.
- PR #3294 Update to arrow-cpp and pyarrow 0.15.1
- PR #3310 Add `row_hasher` and `element_hasher` utilities
- PR #3272 Support non-default streams when creating/destroying hash maps
- PR #3286 Clean up the starter code on README
- PR #3332 Port NVStrings replace to cudf strings column
- PR #3354 Define and implement new `scatter` APIs
- PR #3322 Port NVStrings pad operations to cudf strings column
- PR #3345 Add cache member for number of characters in string_view class
- PR #3299 Define and implement new `is_sorted` APIs
- PR #3328 Partition by stripes in dask_cudf ORC reader
- PR #3243 Use upstream join code in dask_cudf
- PR #3371 Add `select` method to `table_view`
- PR #3309 Add java and JNI bindings for search bounds
- PR #3305 Define and implement new rolling window APIs
- PR #3380 Concatenate columns of strings
- PR #3382 Add fill function for strings column
- PR #3391 Move device_atomics_tests.cu files to legacy
- PR #3303 Define and implement new stream compaction APIs `copy_if`, `drop_nulls`,
           `apply_boolean_mask`, `drop_duplicate` and `unique_count`.
- PR #3387 Strings column gather function
- PR #3440 Strings column scatter function
- PR #3389 Move quantiles.hpp + group_quantiles.hpp files to legacy
- PR #3397 Port unary cast to libcudf++
- PR #3398 Move reshape.hpp files to legacy
- PR #3395 Port NVStrings regex extract to cudf strings column
- PR #3423 Port NVStrings htoi to cudf strings column
- PR #3425 Strings column copy_if_else implementation
- PR #3422 Move utilities to legacy
- PR #3201 Define and implement new datetime_ops APIs
- PR #3421 Port NVStrings find_multiple to cudf strings column
- PR #3448 Port scatter_to_tables to libcudf++
- PR #3458 Update strings sections in the transition guide
- PR #3462 Add `make_empty_column` and update `empty_like`.
- PR #3465 Port `aggregation` traits and utilities.
- PR #3214 Define and implement new unary operations APIs
- PR #3475 Add `bitmask_to_host` column utility
- PR #3487 Add is_boolean trait and random timestamp generator for testing
- PR #3492 Small cleanup (remove std::abs) and comment
- PR #3407 Allow multiple row-groups per task in dask_cudf read_parquet
- PR #3512 Remove unused CUDA conda labels
- PR #3500 cudf::fill()/cudf::repeat() support for strings columns.
- PR #3438 Update scalar and scalar_device_view to better support strings
- PR #3414 Add copy_range function for strings column
- PR #3451 Add support for implicit typecasting of join columns

## Bug Fixes

- PR #2895 Fixed dask_cudf group_split behavior to handle upstream rearrange_by_divisions
- PR #3048 Support for zero columned tables
- PR #3030 Fix snappy decoding regression in PR #3014
- PR #3041 Fixed exp to experimental namespace name change issue
- PR #3056 Add additional cmake hint for finding local build of RMM files
- PR #3060 Move copying.hpp includes to legacy
- PR #3139 Fixed java RMM auto initalization
- PR #3141 Java fix for relocated IO headers
- PR #3149 Rename column_wrapper.cuh to column_wrapper.hpp
- PR #3168 Fix mutable_column_device_view head const_cast
- PR #3199 Update JNI includes for legacy moves
- PR #3204 ORC writer: Fix ByteRLE encoding of NULLs
- PR #2994 Fix split_out-support but with hash_object_dispatch
- PR #3212 Fix string to date casting when format is not specified
- PR #3218 Fixes `row_lexicographic_comparator` issue with handling two tables
- PR #3228 Default initialize RMM when Java native dependencies are loaded
- PR #3012 replacing instances of `to_gpu_array` with `mem`
- PR #3236 Fix Numba 0.46+/CuPy 6.3 interface compatibility
- PR #3276 Update JNI includes for legacy moves
- PR #3256 Fix orc writer crash with multiple string columns
- PR #3211 Fix breaking change caused by rapidsai/rmm#167
- PR #3265 Fix dangling pointer in `is_sorted`
- PR #3267 ORC writer: fix incorrect ByteRLE encoding of long literal runs
- PR #3277 Fix invalid reference to deleted temporary in `is_sorted`.
- PR #3274 ORC writer: fix integer RLEv2 mode2 unsigned base value encoding
- PR #3279 Fix shutdown hang issues with pinned memory pool init executor
- PR #3280 Invalid children check in mutable_column_device_view
- PR #3289 fix java memory usage API for empty columns
- PR #3293 Fix loading of csv files zipped on MacOS (disabled zip min version check)
- PR #3295 Fix storing storing invalid RMM exec policies.
- PR #3307 Add pd.RangeIndex to from_pandas to fix dask_cudf meta_nonempty bug
- PR #3313 Fix public headers including non-public headers
- PR #3318 Revert arrow to 0.15.0 temporarily to unblock downstream projects CI
- PR #3317 Fix index-argument bug in dask_cudf parquet reader
- PR #3323 Fix `insert` non-assert test case
- PR #3341 Fix `Series` constructor converting NoneType to "None"
- PR #3326 Fix and test for detail::gather map iterator type inference
- PR #3334 Remove zero-size exception check from make_strings_column factories
- PR #3333 Fix compilation issues with `constexpr` functions not marked `__device__`
- PR #3340 Make all benchmarks use cudf base fixture to initialize RMM pool
- PR #3337 Fix Java to pad validity buffers to 64-byte boundary
- PR #3362 Fix `find_and_replace` upcasting series for python scalars and lists
- PR #3357 Disabling `column_view` iterators for non fixed-width types
- PR #3383 Fix : properly compute null counts for rolling_window.
- PR #3386 Removing external includes from `column_view.hpp`
- PR #3369 Add write_partition to dask_cudf to fix to_parquet bug
- PR #3388 Support getitem with bools when DataFrame has a MultiIndex
- PR #3408 Fix String and Column (De-)Serialization
- PR #3372 Fix dask-distributed scatter_by_map bug
- PR #3419 Fix a bug in parse_into_parts (incomplete input causing walking past the end of string).
- PR #3413 Fix dask_cudf read_csv file-list bug
- PR #3416 Fix memory leak in ColumnVector when pulling strings off the GPU
- PR #3424 Fix benchmark build by adding libcudacxx to benchmark's CMakeLists.txt
- PR #3435 Fix diff and shift for empty series
- PR #3439 Fix index-name bug in StringColumn concat
- PR #3445 Fix ORC Writer default stripe size
- PR #3459 Fix printing of invalid entries
- PR #3466 Fix gather null mask allocation for invalid index
- PR #3468 Fix memory leak issue in `drop_duplicates`
- PR #3474 Fix small doc error in capitalize Docs
- PR #3491 Fix more doc errors in NVStrings
- PR #3478 Fix as_index deep copy via Index.rename inplace arg
- PR #3476 Fix ORC reader timezone conversion
- PR #3188 Repr slices up large DataFrames
- PR #3519 Fix strings column concatenate handling zero-sized columns
- PR #3530 Fix copy_if_else test case fail issue
- PR #3523 Fix lgenfe issue with debug build
- PR #3532 Fix potential use-after-free in cudf parquet reader
- PR #3540 Fix unary_op null_mask bug and add missing test cases
- PR #3559 Use HighLevelGraph api in DataFrame constructor (Fix upstream compatibility)
- PR #3572 Fix CI Issue with hypothesis tests that are flaky


# cuDF 0.10.0 (16 Oct 2019)

## New Features

- PR #2423 Added `groupby.quantile()`
- PR #2522 Add Java bindings for NVStrings backed upper and lower case mutators
- PR #2605 Added Sort based groupby in libcudf
- PR #2607 Add Java bindings for parsing JSON
- PR #2629 Add dropna= parameter to groupby
- PR #2585 ORC & Parquet Readers: Remove millisecond timestamp restriction
- PR #2507 Add GPU-accelerated ORC Writer
- PR #2559 Add Series.tolist()
- PR #2653 Add Java bindings for rolling window operations
- PR #2480 Merge `custreamz` codebase into `cudf` repo
- PR #2674 Add __contains__ for Index/Series/Column
- PR #2635 Add support to read from remote and cloud sources like s3, gcs, hdfs
- PR #2722 Add Java bindings for NVTX ranges
- PR #2702 Add make_bool to dataset generation functions
- PR #2394 Move `rapidsai/custrings` into `cudf`
- PR #2734 Final sync of custrings source into cudf
- PR #2724 Add libcudf support for __contains__
- PR #2777 Add python bindings for porter stemmer measure functionality
- PR #2781 Add issorted to is_monotonic
- PR #2685 Add cudf::scatter_to_tables and cython binding
- PR #2743 Add Java bindings for NVStrings timestamp2long as part of String ColumnVector casting
- PR #2785 Add nvstrings Python docs
- PR #2786 Add benchmarks option to root build.sh
- PR #2802 Add `cudf::repeat()` and `cudf.Series.repeat()`
- PR #2773 Add Fisher's unbiased kurtosis and skew for Series/DataFrame
- PR #2748 Parquet Reader: Add option to specify loading of PANDAS index
- PR #2807 Add scatter_by_map to DataFrame python API
- PR #2836 Add nvstrings.code_points method
- PR #2844 Add Series/DataFrame notnull
- PR #2858 Add GTest type list utilities
- PR #2870 Add support for grouping by Series of arbitrary length
- PR #2719 Series covariance and Pearson correlation
- PR #2207 Beginning of libcudf overhaul: introduce new column and table types
- PR #2869 Add `cudf.CategoricalDtype`
- PR #2838 CSV Reader: Support ARROW_RANDOM_FILE input
- PR #2655 CuPy-based Series and Dataframe .values property
- PR #2803 Added `edit_distance_matrix()` function to calculate pairwise edit distance for each string on a given nvstrings object.
- PR #2811 Start of cudf strings column work based on 2207
- PR #2872 Add Java pinned memory pool allocator
- PR #2969 Add findAndReplaceAll to ColumnVector
- PR #2814 Add Datetimeindex.weekday
- PR #2999 Add timestamp conversion support for string categories
- PR #2918 Add cudf::column timestamp wrapper types

## Improvements

- PR #2578 Update legacy_groupby to use libcudf group_by_without_aggregation
- PR #2581 Removed `managed` allocator from hash map classes.
- PR #2571 Remove unnecessary managed memory from gdf_column_concat
- PR #2648 Cython/Python reorg
- PR #2588 Update Series.append documentation
- PR #2632 Replace dask-cudf set_index code with upstream
- PR #2682 Add cudf.set_allocator() function for easier allocator init
- PR #2642 Improve null printing and testing
- PR #2747 Add missing Cython headers / cudftestutil lib to conda package for cuspatial build
- PR #2706 Compute CSV format in device code to speedup performance
- PR #2673 Add support for np.longlong type
- PR #2703 move dask serialization dispatch into cudf
- PR #2728 Add YYMMDD to version tag for nightly conda packages
- PR #2729 Handle file-handle input in to_csv
- PR #2741 CSV Reader: Move kernel functions into its own file
- PR #2766 Improve nvstrings python cmake flexibility
- PR #2756 Add out_time_unit option to csv reader, support timestamp resolutions
- PR #2771 Stopgap alias for to_gpu_matrix()
- PR #2783 Support mapping input columns to function arguments in apply kernels
- PR #2645 libcudf unique_count for Series.nunique
- PR #2817 Dask-cudf: `read_parquet` support for remote filesystems
- PR #2823 improve java data movement debugging
- PR #2806 CSV Reader: Clean-up row offset operations
- PR #2640 Add dask wait/persist exmaple to 10 minute guide
- PR #2828 Optimizations of kernel launch configuration for `DataFrame.apply_rows` and `DataFrame.apply_chunks`
- PR #2831 Add `column` argument to `DataFrame.drop`
- PR #2775 Various optimizations to improve __getitem__ and __setitem__ performance
- PR #2810 cudf::allocate_like can optionally always allocate a mask.
- PR #2833 Parquet reader: align page data allocation sizes to 4-bytes to satisfy cuda-memcheck
- PR #2832 Using the new Python bindings for UCX
- PR #2856 Update group_split_cudf to use scatter_by_map
- PR #2890 Optionally keep serialized table data on the host.
- PR #2778 Doc: Updated and fixed some docstrings that were formatted incorrectly.
- PR #2830 Use YYMMDD tag in custreamz nightly build
- PR #2875 Java: Remove synchronized from register methods in MemoryCleaner
- PR #2887 Minor snappy decompression optimization
- PR #2899 Use new RMM API based on Cython
- PR #2788 Guide to Python UDFs
- PR #2919 Change java API to use operators in groupby namespace
- PR #2909 CSV Reader: Avoid row offsets host vector default init
- PR #2834 DataFrame supports setting columns via attribute syntax `df.x = col`
- PR #3147 DataFrame can be initialized from rows via list of tuples
- PR #3539 Restrict CuPy to 6

## Bug Fixes

- PR #2584 ORC Reader: fix parsing of `DECIMAL` index positions
- PR #2619 Fix groupby serialization/deserialization
- PR #2614 Update Java version to match
- PR #2601 Fixes nlargest(1) issue in Series and Dataframe
- PR #2610 Fix a bug in index serialization (properly pass DeviceNDArray)
- PR #2621 Fixes the floordiv issue of not promoting float type when rhs is 0
- PR #2611 Types Test: fix static casting from negative int to string
- PR #2618 IO Readers: Fix datasource memory map failure for multiple reads
- PR #2628 groupby_without_aggregation non-nullable input table produces non-nullable output
- PR #2615 fix string category partitioning in java API
- PR #2641 fix string category and timeunit concat in the java API
- PR #2649 Fix groupby issue resulting from column_empty bug
- PR #2658 Fix astype() for null categorical columns
- PR #2660 fix column string category and timeunit concat in the java API
- PR #2664 ORC reader: fix `skip_rows` larger than first stripe
- PR #2654 Allow Java gdfOrderBy to work with string categories
- PR #2669 AVRO reader: fix non-deterministic output
- PR #2668 Update Java bindings to specify timestamp units for ORC and Parquet readers
- PR #2679 AVRO reader: fix cuda errors when decoding compressed streams
- PR #2692 Add concatenation for data-frame with different headers (empty and non-empty)
- PR #2651 Remove nvidia driver installation from ci/cpu/build.sh
- PR #2697 Ensure csv reader sets datetime column time units
- PR #2698 Return RangeIndex from contiguous slice of RangeIndex
- PR #2672 Fix null and integer handling in round
- PR #2704 Parquet Reader: Fix crash when loading string column with nulls
- PR #2725 Fix Jitify issue with running on Turing using CUDA version < 10
- PR #2731 Fix building of benchmarks
- PR #2738 Fix java to find new NVStrings locations
- PR #2736 Pin Jitify branch to v0.10 version
- PR #2742 IO Readers: Fix possible silent failures when creating `NvStrings` instance
- PR #2753 Fix java quantile API calls
- PR #2762 Fix validity processing for time in java
- PR #2796 Fix handling string slicing and other nvstrings delegated methods with dask
- PR #2769 Fix link to API docs in README.md
- PR #2772 Handle multiindex pandas Series #2772
- PR #2749 Fix apply_rows/apply_chunks pessimistic null mask to use in_cols null masks only
- PR #2752 CSV Reader: Fix exception when there's no rows to process
- PR #2716 Added Exception for `StringMethods` in string methods
- PR #2787 Fix Broadcasting `None` to `cudf-series`
- PR #2794 Fix async race in NVCategory::get_value and get_value_bounds
- PR #2795 Fix java build/cast error
- PR #2496 Fix improper merge of two dataframes when names differ
- PR #2824 Fix issue with incorrect result when Numeric Series replace is called several times
- PR #2751 Replace value with null
- PR #2765 Fix Java inequality comparisons for string category
- PR #2818 Fix java join API to use new C++ join API
- PR #2841 Fix nvstrings.slice and slice_from for range (0,0)
- PR #2837 Fix join benchmark
- PR #2809 Add hash_df and group_split dispatch functions for dask
- PR #2843 Parquet reader: fix skip_rows when not aligned with page or row_group boundaries
- PR #2851 Deleted existing dask-cudf/record.txt
- PR #2854 Fix column creation from ephemeral objects exposing __cuda_array_interface__
- PR #2860 Fix boolean indexing when the result is a single row
- PR #2859 Fix tail method issue for string columns
- PR #2852 Fixed `cumsum()` and `cumprod()` on boolean series.
- PR #2865 DaskIO: Fix `read_csv` and `read_orc` when input is list of files
- PR #2750 Fixed casting values to cudf::bool8 so non-zero values always cast to true
- PR #2873 Fixed dask_cudf read_partition bug by generating ParquetDatasetPiece
- PR #2850 Fixes dask_cudf.read_parquet on partitioned datasets
- PR #2896 Properly handle `axis` string keywords in `concat`
- PR #2926 Update rounding algorithm to avoid using fmod
- PR #2968 Fix Java dependency loading when using NVTX
- PR #2963 Fix ORC writer uncompressed block indexing
- PR #2928 CSV Reader: Fix using `byte_range` for large datasets
- PR #2983 Fix sm_70+ race condition in gpu_unsnap
- PR #2964 ORC Writer: Segfault when writing mixed numeric and string columns
- PR #3007 Java: Remove unit test that frees RMM invalid pointer
- PR #3009 Fix orc reader RLEv2 patch position regression from PR #2507
- PR #3002 Fix CUDA invalid configuration errors reported after loading an ORC file without data
- PR #3035 Update update-version.sh for new docs locations
- PR #3038 Fix uninitialized stream parameter in device_table deleter
- PR #3064 Fixes groupby performance issue
- PR #3061 Add rmmInitialize to nvstrings gtests
- PR #3058 Fix UDF doc markdown formatting
- PR #3059 Add nvstrings python build instructions to contributing.md


# cuDF 0.9.0 (21 Aug 2019)

## New Features

- PR #1993 Add CUDA-accelerated series aggregations: mean, var, std
- PR #2111 IO Readers: Support memory buffer, file-like object, and URL inputs
- PR #2012 Add `reindex()` to DataFrame and Series
- PR #2097 Add GPU-accelerated AVRO reader
- PR #2098 Support binary ops on DFs and Series with mismatched indices
- PR #2160 Merge `dask-cudf` codebase into `cudf` repo
- PR #2149 CSV Reader: Add `hex` dtype for explicit hexadecimal parsing
- PR #2156 Add `upper_bound()` and `lower_bound()` for libcudf tables and `searchsorted()` for cuDF Series
- PR #2158 CSV Reader: Support single, non-list/dict argument for `dtype`
- PR #2177 CSV Reader: Add `parse_dates` parameter for explicit date inference
- PR #1744 cudf::apply_boolean_mask and cudf::drop_nulls support for cudf::table inputs (multi-column)
- PR #2196 Add `DataFrame.dropna()`
- PR #2197 CSV Writer: add `chunksize` parameter for `to_csv`
- PR #2215 `type_dispatcher` benchmark
- PR #2179 Add Java quantiles
- PR #2157 Add __array_function__ to DataFrame and Series
- PR #2212 Java support for ORC reader
- PR #2224 Add DataFrame isna, isnull, notna functions
- PR #2236 Add Series.drop_duplicates
- PR #2105 Add hash-based join benchmark
- PR #2316 Add unique, nunique, and value_counts for datetime columns
- PR #2337 Add Java support for slicing a ColumnVector
- PR #2049 Add cudf::merge (sorted merge)
- PR #2368 Full cudf+dask Parquet Support
- PR #2380 New cudf::is_sorted checks whether cudf::table is sorted
- PR #2356 Java column vector standard deviation support
- PR #2221 MultiIndex full indexing - Support iloc and wildcards for loc
- PR #2429 Java support for getting length of strings in a ColumnVector
- PR #2415 Add `value_counts` for series of any type
- PR #2446 Add __array_function__ for index
- PR #2437 ORC reader: Add 'use_np_dtypes' option
- PR #2382 Add CategoricalAccessor add, remove, rename, and ordering methods
- PR #2464 Native implement `__cuda_array_interface__` for Series/Index/Column objects
- PR #2425 Rolling window now accepts array-based user-defined functions
- PR #2442 Add __setitem__
- PR #2449 Java support for getting byte count of strings in a ColumnVector
- PR #2492 Add groupby.size() method
- PR #2358 Add cudf::nans_to_nulls: convert floating point column into bitmask
- PR #2489 Add drop argument to set_index
- PR #2491 Add Java bindings for ORC reader 'use_np_dtypes' option
- PR #2213 Support s/ms/us/ns DatetimeColumn time unit resolutions
- PR #2536 Add _constructor properties to Series and DataFrame

## Improvements

- PR #2103 Move old `column` and `bitmask` files into `legacy/` directory
- PR #2109 added name to Python column classes
- PR #1947 Cleanup serialization code
- PR #2125 More aggregate in java API
- PR #2127 Add in java Scalar tests
- PR #2088 Refactor of Python groupby code
- PR #2130 Java serialization and deserialization of tables.
- PR #2131 Chunk rows logic added to csv_writer
- PR #2129 Add functions in the Java API to support nullable column filtering
- PR #2165 made changes to get_dummies api for it to be available in MethodCache
- PR #2171 Add CodeCov integration, fix doc version, make --skip-tests work when invoking with source
- PR #2184 handle remote orc files for dask-cudf
- PR #2186 Add `getitem` and `getattr` style access to Rolling objects
- PR #2168 Use cudf.Column for CategoricalColumn's categories instead of a tuple
- PR #2193 DOC: cudf::type_dispatcher documentation for specializing dispatched functors
- PR #2199 Better java support for appending strings
- PR #2176 Added column dtype support for datetime, int8, int16 to csv_writer
- PR #2209 Matching `get_dummies` & `select_dtypes` behavior to pandas
- PR #2217 Updated Java bindings to use the new groupby API
- PR #2214 DOC: Update doc instructions to build/install `cudf` and `dask-cudf`
- PR #2220 Update Java bindings for reduction rename
- PR #2232 Move CodeCov upload from build script to Jenkins
- PR #2225 refactor to use libcudf for gathering columns in dataframes
- PR #2293 Improve join performance (faster compute_join_output_size)
- PR #2300 Create separate dask codeowners for dask-cudf codebase
- PR #2304 gdf_group_by_without_aggregations returns gdf_column
- PR #2309 Java readers: remove redundant copy of result pointers
- PR #2307 Add `black` and `isort` to style checker script
- PR #2345 Restore removal of old groupby implementation
- PR #2342 Improve `astype()` to operate all ways
- PR #2329 using libcudf cudf::copy for column deep copy
- PR #2344 DOC: docs on code formatting for contributors
- PR #2376 Add inoperative axis= and win_type= arguments to Rolling()
- PR #2378 remove dask for (de-)serialization of cudf objects
- PR #2353 Bump Arrow and Dask versions
- PR #2377 Replace `standard_python_slice` with just `slice.indices()`
- PR #2373 cudf.DataFrame enchancements & Series.values support
- PR #2392 Remove dlpack submodule; make cuDF's Cython API externally accessible
- PR #2430 Updated Java bindings to use the new unary API
- PR #2406 Moved all existing `table` related files to a `legacy/` directory
- PR #2350 Performance related changes to get_dummies
- PR #2420 Remove `cudautils.astype` and replace with `typecast.apply_cast`
- PR #2456 Small improvement to typecast utility
- PR #2458 Fix handling of thirdparty packages in `isort` config
- PR #2459 IO Readers: Consolidate all readers to use `datasource` class
- PR #2475 Exposed type_dispatcher.hpp, nvcategory_util.hpp and wrapper_types.hpp in the include folder
- PR #2484 Enabled building libcudf as a static library
- PR #2453 Streamline CUDA_REL environment variable
- PR #2483 Bundle Boost filesystem dependency in the Java jar
- PR #2486 Java API hash functions
- PR #2481 Adds the ignore_null_keys option to the java api
- PR #2490 Java api: support multiple aggregates for the same column
- PR #2510 Java api: uses table based apply_boolean_mask
- PR #2432 Use pandas formatting for console, html, and latex output
- PR #2573 Bump numba version to 0.45.1
- PR #2606 Fix references to notebooks-contrib

## Bug Fixes

- PR #2086 Fixed quantile api behavior mismatch in series & dataframe
- PR #2128 Add offset param to host buffer readers in java API.
- PR #2145 Work around binops validity checks for java
- PR #2146 Work around unary_math validity checks for java
- PR #2151 Fixes bug in cudf::copy_range where null_count was invalid
- PR #2139 matching to pandas describe behavior & fixing nan values issue
- PR #2161 Implicitly convert unsigned to signed integer types in binops
- PR #2154 CSV Reader: Fix bools misdetected as strings dtype
- PR #2178 Fix bug in rolling bindings where a view of an ephemeral column was being taken
- PR #2180 Fix issue with isort reordering `importorskip` below imports depending on them
- PR #2187 fix to honor dtype when numpy arrays are passed to columnops.as_column
- PR #2190 Fix issue in astype conversion of string column to 'str'
- PR #2208 Fix issue with calling `head()` on one row dataframe
- PR #2229 Propagate exceptions from Cython cdef functions
- PR #2234 Fix issue with local build script not properly building
- PR #2223 Fix CUDA invalid configuration errors reported after loading small compressed ORC files
- PR #2162 Setting is_unique and is_monotonic-related attributes
- PR #2244 Fix ORC RLEv2 delta mode decoding with nonzero residual delta width
- PR #2297 Work around `var/std` unsupported only at debug build
- PR #2302 Fixed java serialization corner case
- PR #2355 Handle float16 in binary operations
- PR #2311 Fix copy behaviour for GenericIndex
- PR #2349 Fix issues with String filter in java API
- PR #2323 Fix groupby on categoricals
- PR #2328 Ensure order is preserved in CategoricalAccessor._set_categories
- PR #2202 Fix issue with unary ops mishandling empty input
- PR #2326 Fix for bug in DLPack when reading multiple columns
- PR #2324 Fix cudf Docker build
- PR #2325 Fix ORC RLEv2 patched base mode decoding with nonzero patch width
- PR #2235 Fix get_dummies to be compatible with dask
- PR #2332 Zero initialize gdf_dtype_extra_info
- PR #2355 Handle float16 in binary operations
- PR #2360 Fix missing dtype handling in cudf.Series & columnops.as_column
- PR #2364 Fix quantile api and other trivial issues around it
- PR #2361 Fixed issue with `codes` of CategoricalIndex
- PR #2357 Fixed inconsistent type of index created with from_pandas vs direct construction
- PR #2389 Fixed Rolling __getattr__ and __getitem__ for offset based windows
- PR #2402 Fixed bug in valid mask computation in cudf::copy_if (apply_boolean_mask)
- PR #2401 Fix to a scalar datetime(of type Days) issue
- PR #2386 Correctly allocate output valids in groupby
- PR #2411 Fixed failures on binary op on single element string column
- PR #2422 Fix Pandas logical binary operation incompatibilites
- PR #2447 Fix CodeCov posting build statuses temporarily
- PR #2450 Fix erroneous null handling in `cudf.DataFrame`'s `apply_rows`
- PR #2470 Fix issues with empty strings and string categories (Java)
- PR #2471 Fix String Column Validity.
- PR #2481 Fix java validity buffer serialization
- PR #2485 Updated bytes calculation to use size_t to avoid overflow in column concat
- PR #2461 Fix groupby multiple aggregations same column
- PR #2514 Fix cudf::drop_nulls threshold handling in Cython
- PR #2516 Fix utilities include paths and meta.yaml header paths
- PR #2517 Fix device memory leak in to_dlpack tensor deleter
- PR #2431 Fix local build generated file ownerships
- PR #2511 Added import of orc, refactored exception handlers to not squash fatal exceptions
- PR #2527 Fix index and column input handling in dask_cudf read_parquet
- PR #2466 Fix `dataframe.query` returning null rows erroneously
- PR #2548 Orc reader: fix non-deterministic data decoding at chunk boundaries
- PR #2557 fix cudautils import in string.py
- PR #2521 Fix casting datetimes from/to the same resolution
- PR #2545 Fix MultiIndexes with datetime levels
- PR #2560 Remove duplicate `dlpack` definition in conda recipe
- PR #2567 Fix ColumnVector.fromScalar issues while dealing with null scalars
- PR #2565 Orc reader: fix incorrect data decoding of int64 data types
- PR #2577 Fix search benchmark compilation error by adding necessary header
- PR #2604 Fix a bug in copying.pyx:_normalize_types that upcasted int32 to int64


# cuDF 0.8.0 (27 June 2019)

## New Features

- PR #1524 Add GPU-accelerated JSON Lines parser with limited feature set
- PR #1569 Add support for Json objects to the JSON Lines reader
- PR #1622 Add Series.loc
- PR #1654 Add cudf::apply_boolean_mask: faster replacement for gdf_apply_stencil
- PR #1487 cython gather/scatter
- PR #1310 Implemented the slice/split functionality.
- PR #1630 Add Python layer to the GPU-accelerated JSON reader
- PR #1745 Add rounding of numeric columns via Numba
- PR #1772 JSON reader: add support for BytesIO and StringIO input
- PR #1527 Support GDF_BOOL8 in readers and writers
- PR #1819 Logical operators (AND, OR, NOT) for libcudf and cuDF
- PR #1813 ORC Reader: Add support for stripe selection
- PR #1828 JSON Reader: add suport for bool8 columns
- PR #1833 Add column iterator with/without nulls
- PR #1665 Add the point-in-polygon GIS function
- PR #1863 Series and Dataframe methods for all and any
- PR #1908 cudf::copy_range and cudf::fill for copying/assigning an index or range to a constant
- PR #1921 Add additional formats for typecasting to/from strings
- PR #1807 Add Series.dropna()
- PR #1987 Allow user defined functions in the form of ptx code to be passed to binops
- PR #1948 Add operator functions like `Series.add()` to DataFrame and Series
- PR #1954 Add skip test argument to GPU build script
- PR #2018 Add bindings for new groupby C++ API
- PR #1984 Add rolling window operations Series.rolling() and DataFrame.rolling()
- PR #1542 Python method and bindings for to_csv
- PR #1995 Add Java API
- PR #1998 Add google benchmark to cudf
- PR #1845 Add cudf::drop_duplicates, DataFrame.drop_duplicates
- PR #1652 Added `Series.where()` feature
- PR #2074 Java Aggregates, logical ops, and better RMM support
- PR #2140 Add a `cudf::transform` function
- PR #2068 Concatenation of different typed columns

## Improvements

- PR #1538 Replacing LesserRTTI with inequality_comparator
- PR #1703 C++: Added non-aggregating `insert` to `concurrent_unordered_map` with specializations to store pairs with a single atomicCAS when possible.
- PR #1422 C++: Added a RAII wrapper for CUDA streams
- PR #1701 Added `unique` method for stringColumns
- PR #1713 Add documentation for Dask-XGBoost
- PR #1666 CSV Reader: Improve performance for files with large number of columns
- PR #1725 Enable the ability to use a single column groupby as its own index
- PR #1759 Add an example showing simultaneous rolling averages to `apply_grouped` documentation
- PR #1746 C++: Remove unused code: `windowed_ops.cu`, `sorting.cu`, `hash_ops.cu`
- PR #1748 C++: Add `bool` nullability flag to `device_table` row operators
- PR #1764 Improve Numerical column: `mean_var` and `mean`
- PR #1767 Speed up Python unit tests
- PR #1770 Added build.sh script, updated CI scripts and documentation
- PR #1739 ORC Reader: Add more pytest coverage
- PR #1696 Added null support in `Series.replace()`.
- PR #1390 Added some basic utility functions for `gdf_column`'s
- PR #1791 Added general column comparison code for testing
- PR #1795 Add printing of git submodule info to `print_env.sh`
- PR #1796 Removing old sort based group by code and gdf_filter
- PR #1811 Added funtions for copying/allocating `cudf::table`s
- PR #1838 Improve columnops.column_empty so that it returns typed columns instead of a generic Column
- PR #1890 Add utils.get_dummies- a pandas-like wrapper around one_hot-encoding
- PR #1823 CSV Reader: default the column type to string for empty dataframes
- PR #1827 Create bindings for scalar-vector binops, and update one_hot_encoding to use them
- PR #1817 Operators now support different sized dataframes as long as they don't share different sized columns
- PR #1855 Transition replace_nulls to new C++ API and update corresponding Cython/Python code
- PR #1858 Add `std::initializer_list` constructor to `column_wrapper`
- PR #1846 C++ type-erased gdf_equal_columns test util; fix gdf_equal_columns logic error
- PR #1390 Added some basic utility functions for `gdf_column`s
- PR #1391 Tidy up bit-resolution-operation and bitmask class code
- PR #1882 Add iloc functionality to MultiIndex dataframes
- PR #1884 Rolling windows: general enhancements and better coverage for unit tests
- PR #1886 support GDF_STRING_CATEGORY columns in apply_boolean_mask, drop_nulls and other libcudf functions
- PR #1896 Improve performance of groupby with levels specified in dask-cudf
- PR #1915 Improve iloc performance for non-contiguous row selection
- PR #1859 Convert read_json into a C++ API
- PR #1919 Rename libcudf namespace gdf to namespace cudf
- PR #1850 Support left_on and right_on for DataFrame merge operator
- PR #1930 Specialize constructor for `cudf::bool8` to cast argument to `bool`
- PR #1938 Add default constructor for `column_wrapper`
- PR #1930 Specialize constructor for `cudf::bool8` to cast argument to `bool`
- PR #1952 consolidate libcudf public API headers in include/cudf
- PR #1949 Improved selection with boolmask using libcudf `apply_boolean_mask`
- PR #1956 Add support for nulls in `query()`
- PR #1973 Update `std::tuple` to `std::pair` in top-most libcudf APIs and C++ transition guide
- PR #1981 Convert read_csv into a C++ API
- PR #1868 ORC Reader: Support row index for speed up on small/medium datasets
- PR #1964 Added support for list-like types in Series.str.cat
- PR #2005 Use HTML5 details tag in bug report issue template
- PR #2003 Removed few redundant unit-tests from test_string.py::test_string_cat
- PR #1944 Groupby design improvements
- PR #2017 Convert `read_orc()` into a C++ API
- PR #2011 Convert `read_parquet()` into a C++ API
- PR #1756 Add documentation "10 Minutes to cuDF and dask_cuDF"
- PR #2034 Adding support for string columns concatenation using "add" binary operator
- PR #2042 Replace old "10 Minutes" guide with new guide for docs build process
- PR #2036 Make library of common test utils to speed up tests compilation
- PR #2022 Facilitating get_dummies to be a high level api too
- PR #2050 Namespace IO readers and add back free-form `read_xxx` functions
- PR #2104 Add a functional ``sort=`` keyword argument to groupby
- PR #2108 Add `find_and_replace` for StringColumn for replacing single values
- PR #1803 cuDF/CuPy interoperability documentation

## Bug Fixes

- PR #1465 Fix for test_orc.py and test_sparse_df.py test failures
- PR #1583 Fix underlying issue in `as_index()` that was causing `Series.quantile()` to fail
- PR #1680 Add errors= keyword to drop() to fix cudf-dask bug
- PR #1651 Fix `query` function on empty dataframe
- PR #1616 Fix CategoricalColumn to access categories by index instead of iteration
- PR #1660 Fix bug in `loc` when indexing with a column name (a string)
- PR #1683 ORC reader: fix timestamp conversion to UTC
- PR #1613 Improve CategoricalColumn.fillna(-1) performance
- PR #1642 Fix failure of CSV_TEST gdf_csv_test.SkiprowsNrows on multiuser systems
- PR #1709 Fix handling of `datetime64[ms]` in `dataframe.select_dtypes`
- PR #1704 CSV Reader: Add support for the plus sign in number fields
- PR #1687 CSV reader: return an empty dataframe for zero size input
- PR #1757 Concatenating columns with null columns
- PR #1755 Add col_level keyword argument to melt
- PR #1758 Fix df.set_index() when setting index from an empty column
- PR #1749 ORC reader: fix long strings of NULL values resulting in incorrect data
- PR #1742 Parquet Reader: Fix index column name to match PANDAS compat
- PR #1782 Update libcudf doc version
- PR #1783 Update conda dependencies
- PR #1786 Maintain the original series name in series.unique output
- PR #1760 CSV Reader: fix segfault when dtype list only includes columns from usecols list
- PR #1831 build.sh: Assuming python is in PATH instead of using PYTHON env var
- PR #1839 Raise an error instead of segfaulting when transposing a DataFrame with StringColumns
- PR #1840 Retain index correctly during merge left_on right_on
- PR #1825 cuDF: Multiaggregation Groupby Failures
- PR #1789 CSV Reader: Fix missing support for specifying `int8` and `int16` dtypes
- PR #1857 Cython Bindings: Handle `bool` columns while calling `column_view_from_NDArrays`
- PR #1849 Allow DataFrame support methods to pass arguments to the methods
- PR #1847 Fixed #1375 by moving the nvstring check into the wrapper function
- PR #1864 Fixing cudf reduction for POWER platform
- PR #1869 Parquet reader: fix Dask timestamps not matching with Pandas (convert to milliseconds)
- PR #1876 add dtype=bool for `any`, `all` to treat integer column correctly
- PR #1875 CSV reader: take NaN values into account in dtype detection
- PR #1873 Add column dtype checking for the all/any methods
- PR #1902 Bug with string iteration in _apply_basic_agg
- PR #1887 Fix for initialization issue in pq_read_arg,orc_read_arg
- PR #1867 JSON reader: add support for null/empty fields, including the 'null' literal
- PR #1891 Fix bug #1750 in string column comparison
- PR #1909 Support of `to_pandas()` of boolean series with null values
- PR #1923 Use prefix removal when two aggs are called on a SeriesGroupBy
- PR #1914 Zero initialize gdf_column local variables
- PR #1959 Add support for comparing boolean Series to scalar
- PR #1966 Ignore index fix in series append
- PR #1967 Compute index __sizeof__ only once for DataFrame __sizeof__
- PR #1977 Support CUDA installation in default system directories
- PR #1982 Fixes incorrect index name after join operation
- PR #1985 Implement `GDF_PYMOD`, a special modulo that follows python's sign rules
- PR #1991 Parquet reader: fix decoding of NULLs
- PR #1990 Fixes a rendering bug in the `apply_grouped` documentation
- PR #1978 Fix for values being filled in an empty dataframe
- PR #2001 Correctly create MultiColumn from Pandas MultiColumn
- PR #2006 Handle empty dataframe groupby construction for dask
- PR #1965 Parquet Reader: Fix duplicate index column when it's already in `use_cols`
- PR #2033 Add pip to conda environment files to fix warning
- PR #2028 CSV Reader: Fix reading of uncompressed files without a recognized file extension
- PR #2073 Fix an issue when gathering columns with NVCategory and nulls
- PR #2053 cudf::apply_boolean_mask return empty column for empty boolean mask
- PR #2066 exclude `IteratorTest.mean_var_output` test from debug build
- PR #2069 Fix JNI code to use read_csv and read_parquet APIs
- PR #2071 Fix bug with unfound transitive dependencies for GTests in Ubuntu 18.04
- PR #2089 Configure Sphinx to render params correctly
- PR #2091 Fix another bug with unfound transitive dependencies for `cudftestutils` in Ubuntu 18.04
- PR #2115 Just apply `--disable-new-dtags` instead of trying to define all the transitive dependencies
- PR #2106 Fix errors in JitCache tests caused by sharing of device memory between processes
- PR #2120 Fix errors in JitCache tests caused by running multiple threads on the same data
- PR #2102 Fix memory leak in groupby
- PR #2113 fixed typo in to_csv code example


# cudf 0.7.2 (16 May 2019)

## New Features

- PR #1735 Added overload for atomicAdd on int64. Streamlined implementation of custom atomic overloads.
- PR #1741 Add MultiIndex concatenation

## Bug Fixes

- PR #1718 Fix issue with SeriesGroupBy MultiIndex in dask-cudf
- PR #1734 Python: fix performance regression for groupby count() aggregations
- PR #1768 Cython: fix handling read only schema buffers in gpuarrow reader


# cudf 0.7.1 (11 May 2019)

## New Features

- PR #1702 Lazy load MultiIndex to return groupby performance to near optimal.

## Bug Fixes

- PR #1708 Fix handling of `datetime64[ms]` in `dataframe.select_dtypes`


# cuDF 0.7.0 (10 May 2019)

## New Features

- PR #982 Implement gdf_group_by_without_aggregations and gdf_unique_indices functions
- PR #1142 Add `GDF_BOOL` column type
- PR #1194 Implement overloads for CUDA atomic operations
- PR #1292 Implemented Bitwise binary ops AND, OR, XOR (&, |, ^)
- PR #1235 Add GPU-accelerated Parquet Reader
- PR #1335 Added local_dict arg in `DataFrame.query()`.
- PR #1282 Add Series and DataFrame.describe()
- PR #1356 Rolling windows
- PR #1381 Add DataFrame._get_numeric_data
- PR #1388 Add CODEOWNERS file to auto-request reviews based on where changes are made
- PR #1396 Add DataFrame.drop method
- PR #1413 Add DataFrame.melt method
- PR #1412 Add DataFrame.pop()
- PR #1419 Initial CSV writer function
- PR #1441 Add Series level cumulative ops (cumsum, cummin, cummax, cumprod)
- PR #1420 Add script to build and test on a local gpuCI image
- PR #1440 Add DatetimeColumn.min(), DatetimeColumn.max()
- PR #1455 Add Series.Shift via Numba kernel
- PR #1441 Add Series level cumulative ops (cumsum, cummin, cummax, cumprod)
- PR #1461 Add Python coverage test to gpu build
- PR #1445 Parquet Reader: Add selective reading of rows and row group
- PR #1532 Parquet Reader: Add support for INT96 timestamps
- PR #1516 Add Series and DataFrame.ndim
- PR #1556 Add libcudf C++ transition guide
- PR #1466 Add GPU-accelerated ORC Reader
- PR #1565 Add build script for nightly doc builds
- PR #1508 Add Series isna, isnull, and notna
- PR #1456 Add Series.diff() via Numba kernel
- PR #1588 Add Index `astype` typecasting
- PR #1301 MultiIndex support
- PR #1599 Level keyword supported in groupby
- PR #929 Add support operations to dataframe
- PR #1609 Groupby accept list of Series
- PR #1658 Support `group_keys=True` keyword in groupby method

## Improvements

- PR #1531 Refactor closures as private functions in gpuarrow
- PR #1404 Parquet reader page data decoding speedup
- PR #1076 Use `type_dispatcher` in join, quantiles, filter, segmented sort, radix sort and hash_groupby
- PR #1202 Simplify README.md
- PR #1149 CSV Reader: Change convertStrToValue() functions to `__device__` only
- PR #1238 Improve performance of the CUDA trie used in the CSV reader
- PR #1245 Use file cache for JIT kernels
- PR #1278 Update CONTRIBUTING for new conda environment yml naming conventions
- PR #1163 Refactored UnaryOps. Reduced API to two functions: `gdf_unary_math` and `gdf_cast`. Added `abs`, `-`, and `~` ops. Changed bindings to Cython
- PR #1284 Update docs version
- PR #1287 add exclude argument to cudf.select_dtype function
- PR #1286 Refactor some of the CSV Reader kernels into generic utility functions
- PR #1291 fillna in `Series.to_gpu_array()` and `Series.to_array()` can accept the scalar too now.
- PR #1005 generic `reduction` and `scan` support
- PR #1349 Replace modernGPU sort join with thrust.
- PR #1363 Add a dataframe.mean(...) that raises NotImplementedError to satisfy `dask.dataframe.utils.is_dataframe_like`
- PR #1319 CSV Reader: Use column wrapper for gdf_column output alloc/dealloc
- PR #1376 Change series quantile default to linear
- PR #1399 Replace CFFI bindings for NVTX functions with Cython bindings
- PR #1389 Refactored `set_null_count()`
- PR #1386 Added macros `GDF_TRY()`, `CUDF_TRY()` and `ASSERT_CUDF_SUCCEEDED()`
- PR #1435 Rework CMake and conda recipes to depend on installed libraries
- PR #1391 Tidy up bit-resolution-operation and bitmask class code
- PR #1439 Add cmake variable to enable compiling CUDA code with -lineinfo
- PR #1462 Add ability to read parquet files from arrow::io::RandomAccessFile
- PR #1453 Convert CSV Reader CFFI to Cython
- PR #1479 Convert Parquet Reader CFFI to Cython
- PR #1397 Add a utility function for producing an overflow-safe kernel launch grid configuration
- PR #1382 Add GPU parsing of nested brackets to cuIO parsing utilities
- PR #1481 Add cudf::table constructor to allocate a set of `gdf_column`s
- PR #1484 Convert GroupBy CFFI to Cython
- PR #1463 Allow and default melt keyword argument var_name to be None
- PR #1486 Parquet Reader: Use device_buffer rather than device_ptr
- PR #1525 Add cudatoolkit conda dependency
- PR #1520 Renamed `src/dataframe` to `src/table` and moved `table.hpp`. Made `types.hpp` to be type declarations only.
- PR #1492 Convert transpose CFFI to Cython
- PR #1495 Convert binary and unary ops CFFI to Cython
- PR #1503 Convert sorting and hashing ops CFFI to Cython
- PR #1522 Use latest release version in update-version CI script
- PR #1533 Remove stale join CFFI, fix memory leaks in join Cython
- PR #1521 Added `row_bitmask` to compute bitmask for rows of a table. Merged `valids_ops.cu` and `bitmask_ops.cu`
- PR #1553 Overload `hash_row` to avoid using intial hash values. Updated `gdf_hash` to select between overloads
- PR #1585 Updated `cudf::table` to maintain own copy of wrapped `gdf_column*`s
- PR #1559 Add `except +` to all Cython function definitions to catch C++ exceptions properly
- PR #1617 `has_nulls` and `column_dtypes` for `cudf::table`
- PR #1590 Remove CFFI from the build / install process entirely
- PR #1536 Convert gpuarrow CFFI to Cython
- PR #1655 Add `Column._pointer` as a way to access underlying `gdf_column*` of a `Column`
- PR #1655 Update readme conda install instructions for cudf version 0.6 and 0.7


## Bug Fixes

- PR #1233 Fix dtypes issue while adding the column to `str` dataframe.
- PR #1254 CSV Reader: fix data type detection for floating-point numbers in scientific notation
- PR #1289 Fix looping over each value instead of each category in concatenation
- PR #1293 Fix Inaccurate error message in join.pyx
- PR #1308 Add atomicCAS overload for `int8_t`, `int16_t`
- PR #1317 Fix catch polymorphic exception by reference in ipc.cu
- PR #1325 Fix dtype of null bitmasks to int8
- PR #1326 Update build documentation to use -DCMAKE_CXX11_ABI=ON
- PR #1334 Add "na_position" argument to CategoricalColumn sort_by_values
- PR #1321 Fix out of bounds warning when checking Bzip2 header
- PR #1359 Add atomicAnd/Or/Xor for integers
- PR #1354 Fix `fillna()` behaviour when replacing values with different dtypes
- PR #1347 Fixed core dump issue while passing dict_dtypes without column names in `cudf.read_csv()`
- PR #1379 Fixed build failure caused due to error: 'col_dtype' may be used uninitialized
- PR #1392 Update cudf Dockerfile and package_versions.sh
- PR #1385 Added INT8 type to `_schema_to_dtype` for use in GpuArrowReader
- PR #1393 Fixed a bug in `gdf_count_nonzero_mask()` for the case of 0 bits to count
- PR #1395 Update CONTRIBUTING to use the environment variable CUDF_HOME
- PR #1416 Fix bug at gdf_quantile_exact and gdf_quantile_appox
- PR #1421 Fix remove creation of series multiple times during `add_column()`
- PR #1405 CSV Reader: Fix memory leaks on read_csv() failure
- PR #1328 Fix CategoricalColumn to_arrow() null mask
- PR #1433 Fix NVStrings/categories includes
- PR #1432 Update NVStrings to 0.7.* to coincide with 0.7 development
- PR #1483 Modify CSV reader to avoid cropping blank quoted characters in non-string fields
- PR #1446 Merge 1275 hotfix from master into branch-0.7
- PR #1447 Fix legacy groupby apply docstring
- PR #1451 Fix hash join estimated result size is not correct
- PR #1454 Fix local build script improperly change directory permissions
- PR #1490 Require Dask 1.1.0+ for `is_dataframe_like` test or skip otherwise.
- PR #1491 Use more specific directories & groups in CODEOWNERS
- PR #1497 Fix Thrust issue on CentOS caused by missing default constructor of host_vector elements
- PR #1498 Add missing include guard to device_atomics.cuh and separated DEVICE_ATOMICS_TEST
- PR #1506 Fix csv-write call to updated NVStrings method
- PR #1510 Added nvstrings `fillna()` function
- PR #1507 Parquet Reader: Default string data to GDF_STRING
- PR #1535 Fix doc issue to ensure correct labelling of cudf.series
- PR #1537 Fix `undefined reference` link error in HashPartitionTest
- PR #1548 Fix ci/local/build.sh README from using an incorrect image example
- PR #1551 CSV Reader: Fix integer column name indexing
- PR #1586 Fix broken `scalar_wrapper::operator==`
- PR #1591 ORC/Parquet Reader: Fix missing import for FileNotFoundError exception
- PR #1573 Parquet Reader: Fix crash due to clash with ORC reader datasource
- PR #1607 Revert change of `column.to_dense_buffer` always return by copy for performance concerns
- PR #1618 ORC reader: fix assert & data output when nrows/skiprows isn't aligned to stripe boundaries
- PR #1631 Fix failure of TYPES_TEST on some gcc-7 based systems.
- PR #1641 CSV Reader: Fix skip_blank_lines behavior with Windows line terminators (\r\n)
- PR #1648 ORC reader: fix non-deterministic output when skiprows is non-zero
- PR #1676 Fix groupby `as_index` behaviour with `MultiIndex`
- PR #1659 Fix bug caused by empty groupbys and multiindex slicing throwing exceptions
- PR #1656 Correct Groupby failure in dask when un-aggregable columns are left in dataframe.
- PR #1689 Fix groupby performance regression
- PR #1694 Add Cython as a runtime dependency since it's required in `setup.py`


# cuDF 0.6.1 (25 Mar 2019)

## Bug Fixes

- PR #1275 Fix CentOS exception in DataFrame.hash_partition from using value "returned" by a void function


# cuDF 0.6.0 (22 Mar 2019)

## New Features

- PR #760 Raise `FileNotFoundError` instead of `GDF_FILE_ERROR` in `read_csv` if the file does not exist
- PR #539 Add Python bindings for replace function
- PR #823 Add Doxygen configuration to enable building HTML documentation for libcudf C/C++ API
- PR #807 CSV Reader: Add byte_range parameter to specify the range in the input file to be read
- PR #857 Add Tail method for Series/DataFrame and update Head method to use iloc
- PR #858 Add series feature hashing support
- PR #871 CSV Reader: Add support for NA values, including user specified strings
- PR #893 Adds PyArrow based parquet readers / writers to Python, fix category dtype handling, fix arrow ingest buffer size issues
- PR #867 CSV Reader: Add support for ignoring blank lines and comment lines
- PR #887 Add Series digitize method
- PR #895 Add Series groupby
- PR #898 Add DataFrame.groupby(level=0) support
- PR #920 Add feather, JSON, HDF5 readers / writers from PyArrow / Pandas
- PR #888 CSV Reader: Add prefix parameter for column names, used when parsing without a header
- PR #913 Add DLPack support: convert between cuDF DataFrame and DLTensor
- PR #939 Add ORC reader from PyArrow
- PR #918 Add Series.groupby(level=0) support
- PR #906 Add binary and comparison ops to DataFrame
- PR #958 Support unary and binary ops on indexes
- PR #964 Add `rename` method to `DataFrame`, `Series`, and `Index`
- PR #985 Add `Series.to_frame` method
- PR #985 Add `drop=` keyword to reset_index method
- PR #994 Remove references to pygdf
- PR #990 Add external series groupby support
- PR #988 Add top-level merge function to cuDF
- PR #992 Add comparison binaryops to DateTime columns
- PR #996 Replace relative path imports with absolute paths in tests
- PR #995 CSV Reader: Add index_col parameter to specify the column name or index to be used as row labels
- PR #1004 Add `from_gpu_matrix` method to DataFrame
- PR #997 Add property index setter
- PR #1007 Replace relative path imports with absolute paths in cudf
- PR #1013 select columns with df.columns
- PR #1016 Rename Series.unique_count() to nunique() to match pandas API
- PR #947 Prefixsum to handle nulls and float types
- PR #1029 Remove rest of relative path imports
- PR #1021 Add filtered selection with assignment for Dataframes
- PR #872 Adding NVCategory support to cudf apis
- PR #1052 Add left/right_index and left/right_on keywords to merge
- PR #1091 Add `indicator=` and `suffixes=` keywords to merge
- PR #1107 Add unsupported keywords to Series.fillna
- PR #1032 Add string support to cuDF python
- PR #1136 Removed `gdf_concat`
- PR #1153 Added function for getting the padded allocation size for valid bitmask
- PR #1148 Add cudf.sqrt for dataframes and Series
- PR #1159 Add Python bindings for libcudf dlpack functions
- PR #1155 Add __array_ufunc__ for DataFrame and Series for sqrt
- PR #1168 to_frame for series accepts a name argument


## Improvements

- PR #1218 Add dask-cudf page to API docs
- PR #892 Add support for heterogeneous types in binary ops with JIT
- PR #730 Improve performance of `gdf_table` constructor
- PR #561 Add Doxygen style comments to Join CUDA functions
- PR #813 unified libcudf API functions by replacing gpu_ with gdf_
- PR #822 Add support for `__cuda_array_interface__` for ingest
- PR #756 Consolidate common helper functions from unordered map and multimap
- PR #753 Improve performance of groupby sum and average, especially for cases with few groups.
- PR #836 Add ingest support for arrow chunked arrays in Column, Series, DataFrame creation
- PR #763 Format doxygen comments for csv_read_arg struct
- PR #532 CSV Reader: Use type dispatcher instead of switch block
- PR #694 Unit test utilities improvements
- PR #878 Add better indexing to Groupby
- PR #554 Add `empty` method and `is_monotonic` attribute to `Index`
- PR #1040 Fixed up Doxygen comment tags
- PR #909 CSV Reader: Avoid host->device->host copy for header row data
- PR #916 Improved unit testing and error checking for `gdf_column_concat`
- PR #941 Replace `numpy` call in `Series.hash_encode` with `numba`
- PR #942 Added increment/decrement operators for wrapper types
- PR #943 Updated `count_nonzero_mask` to return `num_rows` when the mask is null
- PR #952 Added trait to map C++ type to `gdf_dtype`
- PR #966 Updated RMM submodule.
- PR #998 Add IO reader/writer modules to API docs, fix for missing cudf.Series docs
- PR #1017 concatenate along columns for Series and DataFrames
- PR #1002 Support indexing a dataframe with another boolean dataframe
- PR #1018 Better concatenation for Series and Dataframes
- PR #1036 Use Numpydoc style docstrings
- PR #1047 Adding gdf_dtype_extra_info to gdf_column_view_augmented
- PR #1054 Added default ctor to SerialTrieNode to overcome Thrust issue in CentOS7 + CUDA10
- PR #1024 CSV Reader: Add support for hexadecimal integers in integral-type columns
- PR #1033 Update `fillna()` to use libcudf function `gdf_replace_nulls`
- PR #1066 Added inplace assignment for columns and select_dtypes for dataframes
- PR #1026 CSV Reader: Change the meaning and type of the quoting parameter to match Pandas
- PR #1100 Adds `CUDF_EXPECTS` error-checking macro
- PR #1092 Fix select_dtype docstring
- PR #1111 Added cudf::table
- PR #1108 Sorting for datetime columns
- PR #1120 Return a `Series` (not a `Column`) from `Series.cat.set_categories()`
- PR #1128 CSV Reader: The last data row does not need to be line terminated
- PR #1183 Bump Arrow version to 0.12.1
- PR #1208 Default to CXX11_ABI=ON
- PR #1252 Fix NVStrings dependencies for cuda 9.2 and 10.0
- PR #2037 Optimize the existing `gather` and `scatter` routines in `libcudf`

## Bug Fixes

- PR #821 Fix flake8 issues revealed by flake8 update
- PR #808 Resolved renamed `d_columns_valids` variable name
- PR #820 CSV Reader: fix the issue where reader adds additional rows when file uses \r\n as a line terminator
- PR #780 CSV Reader: Fix scientific notation parsing and null values for empty quotes
- PR #815 CSV Reader: Fix data parsing when tabs are present in the input CSV file
- PR #850 Fix bug where left joins where the left df has 0 rows causes a crash
- PR #861 Fix memory leak by preserving the boolean mask index
- PR #875 Handle unnamed indexes in to/from arrow functions
- PR #877 Fix ingest of 1 row arrow tables in from arrow function
- PR #876 Added missing `<type_traits>` include
- PR #889 Deleted test_rmm.py which has now moved to RMM repo
- PR #866 Merge v0.5.1 numpy ABI hotfix into 0.6
- PR #917 value_counts return int type on empty columns
- PR #611 Renamed `gdf_reduce_optimal_output_size()` -> `gdf_reduction_get_intermediate_output_size()`
- PR #923 fix index for negative slicing for cudf dataframe and series
- PR #927 CSV Reader: Fix category GDF_CATEGORY hashes not being computed properly
- PR #921 CSV Reader: Fix parsing errors with delim_whitespace, quotations in the header row, unnamed columns
- PR #933 Fix handling objects of all nulls in series creation
- PR #940 CSV Reader: Fix an issue where the last data row is missing when using byte_range
- PR #945 CSV Reader: Fix incorrect datetime64 when milliseconds or space separator are used
- PR #959 Groupby: Problem with column name lookup
- PR #950 Converting dataframe/recarry with non-contiguous arrays
- PR #963 CSV Reader: Fix another issue with missing data rows when using byte_range
- PR #999 Fix 0 sized kernel launches and empty sort_index exception
- PR #993 Fix dtype in selecting 0 rows from objects
- PR #1009 Fix performance regression in `to_pandas` method on DataFrame
- PR #1008 Remove custom dask communication approach
- PR #1001 CSV Reader: Fix a memory access error when reading a large (>2GB) file with date columns
- PR #1019 Binary Ops: Fix error when one input column has null mask but other doesn't
- PR #1014 CSV Reader: Fix false positives in bool value detection
- PR #1034 CSV Reader: Fix parsing floating point precision and leading zero exponents
- PR #1044 CSV Reader: Fix a segfault when byte range aligns with a page
- PR #1058 Added support for `DataFrame.loc[scalar]`
- PR #1060 Fix column creation with all valid nan values
- PR #1073 CSV Reader: Fix an issue where a column name includes the return character
- PR #1090 Updating Doxygen Comments
- PR #1080 Fix dtypes returned from loc / iloc because of lists
- PR #1102 CSV Reader: Minor fixes and memory usage improvements
- PR #1174: Fix release script typo
- PR #1137 Add prebuild script for CI
- PR #1118 Enhanced the `DataFrame.from_records()` feature
- PR #1129 Fix join performance with index parameter from using numpy array
- PR #1145 Issue with .agg call on multi-column dataframes
- PR #908 Some testing code cleanup
- PR #1167 Fix issue with null_count not being set after inplace fillna()
- PR #1184 Fix iloc performance regression
- PR #1185 Support left_on/right_on and also on=str in merge
- PR #1200 Fix allocating bitmasks with numba instead of rmm in allocate_mask function
- PR #1213 Fix bug with csv reader requesting subset of columns using wrong datatype
- PR #1223 gpuCI: Fix label on rapidsai channel on gpu build scripts
- PR #1242 Add explicit Thrust exec policy to fix NVCATEGORY_TEST segfault on some platforms
- PR #1246 Fix categorical tests that failed due to bad implicit type conversion
- PR #1255 Fix overwriting conda package main label uploads
- PR #1259 Add dlpack includes to pip build


# cuDF 0.5.1 (05 Feb 2019)

## Bug Fixes

- PR #842 Avoid using numpy via cimport to prevent ABI issues in Cython compilation


# cuDF 0.5.0 (28 Jan 2019)

## New Features

- PR #722 Add bzip2 decompression support to `read_csv()`
- PR #693 add ZLIB-based GZIP/ZIP support to `read_csv_strings()`
- PR #411 added null support to gdf_order_by (new API) and cudf_table::sort
- PR #525 Added GitHub Issue templates for bugs, documentation, new features, and questions
- PR #501 CSV Reader: Add support for user-specified decimal point and thousands separator to read_csv_strings()
- PR #455 CSV Reader: Add support for user-specified decimal point and thousands separator to read_csv()
- PR #439 add `DataFrame.drop` method similar to pandas
- PR #356 add `DataFrame.transpose` method and `DataFrame.T` property similar to pandas
- PR #505 CSV Reader: Add support for user-specified boolean values
- PR #350 Implemented Series replace function
- PR #490 Added print_env.sh script to gather relevant environment details when reporting cuDF issues
- PR #474 add ZLIB-based GZIP/ZIP support to `read_csv()`
- PR #547 Added melt similar to `pandas.melt()`
- PR #491 Add CI test script to check for updates to CHANGELOG.md in PRs
- PR #550 Add CI test script to check for style issues in PRs
- PR #558 Add CI scripts for cpu-based conda and gpu-based test builds
- PR #524 Add Boolean Indexing
- PR #564 Update python `sort_values` method to use updated libcudf `gdf_order_by` API
- PR #509 CSV Reader: Input CSV file can now be passed in as a text or a binary buffer
- PR #607 Add `__iter__` and iteritems to DataFrame class
- PR #643 added a new api gdf_replace_nulls that allows a user to replace nulls in a column

## Improvements

- PR #426 Removed sort-based groupby and refactored existing groupby APIs. Also improves C++/CUDA compile time.
- PR #461 Add `CUDF_HOME` variable in README.md to replace relative pathing.
- PR #472 RMM: Created centralized rmm::device_vector alias and rmm::exec_policy
- PR #500 Improved the concurrent hash map class to support partitioned (multi-pass) hash table building.
- PR #454 Improve CSV reader docs and examples
- PR #465 Added templated C++ API for RMM to avoid explicit cast to `void**`
- PR #513 `.gitignore` tweaks
- PR #521 Add `assert_eq` function for testing
- PR #502 Simplify Dockerfile for local dev, eliminate old conda/pip envs
- PR #549 Adds `-rdynamic` compiler flag to nvcc for Debug builds
- PR #472 RMM: Created centralized rmm::device_vector alias and rmm::exec_policy
- PR #577 Added external C++ API for scatter/gather functions
- PR #500 Improved the concurrent hash map class to support partitioned (multi-pass) hash table building
- PR #583 Updated `gdf_size_type` to `int`
- PR #500 Improved the concurrent hash map class to support partitioned (multi-pass) hash table building
- PR #617 Added .dockerignore file. Prevents adding stale cmake cache files to the docker container
- PR #658 Reduced `JOIN_TEST` time by isolating overflow test of hash table size computation
- PR #664 Added Debuging instructions to README
- PR #651 Remove noqa marks in `__init__.py` files
- PR #671 CSV Reader: uncompressed buffer input can be parsed without explicitly specifying compression as None
- PR #684 Make RMM a submodule
- PR #718 Ensure sum, product, min, max methods pandas compatibility on empty datasets
- PR #720 Refactored Index classes to make them more Pandas-like, added CategoricalIndex
- PR #749 Improve to_arrow and from_arrow Pandas compatibility
- PR #766 Remove TravisCI references, remove unused variables from CMake, fix ARROW_VERSION in Cmake
- PR #773 Add build-args back to Dockerfile and handle dependencies based on environment yml file
- PR #781 Move thirdparty submodules to root and symlink in /cpp
- PR #843 Fix broken cudf/python API examples, add new methods to the API index

## Bug Fixes

- PR #569 CSV Reader: Fix days being off-by-one when parsing some dates
- PR #531 CSV Reader: Fix incorrect parsing of quoted numbers
- PR #465 Added templated C++ API for RMM to avoid explicit cast to `void**`
- PR #473 Added missing <random> include
- PR #478 CSV Reader: Add api support for auto column detection, header, mangle_dupe_cols, usecols
- PR #495 Updated README to correct where cffi pytest should be executed
- PR #501 Fix the intermittent segfault caused by the `thousands` and `compression` parameters in the csv reader
- PR #502 Simplify Dockerfile for local dev, eliminate old conda/pip envs
- PR #512 fix bug for `on` parameter in `DataFrame.merge` to allow for None or single column name
- PR #511 Updated python/cudf/bindings/join.pyx to fix cudf merge printing out dtypes
- PR #513 `.gitignore` tweaks
- PR #521 Add `assert_eq` function for testing
- PR #537 Fix CMAKE_CUDA_STANDARD_REQURIED typo in CMakeLists.txt
- PR #447 Fix silent failure in initializing DataFrame from generator
- PR #545 Temporarily disable csv reader thousands test to prevent segfault (test re-enabled in PR #501)
- PR #559 Fix Assertion error while using `applymap` to change the output dtype
- PR #575 Update `print_env.sh` script to better handle missing commands
- PR #612 Prevent an exception from occuring with true division on integer series.
- PR #630 Fix deprecation warning for `pd.core.common.is_categorical_dtype`
- PR #622 Fix Series.append() behaviour when appending values with different numeric dtype
- PR #603 Fix error while creating an empty column using None.
- PR #673 Fix array of strings not being caught in from_pandas
- PR #644 Fix return type and column support of dataframe.quantile()
- PR #634 Fix create `DataFrame.from_pandas()` with numeric column names
- PR #654 Add resolution check for GDF_TIMESTAMP in Join
- PR #648 Enforce one-to-one copy required when using `numba>=0.42.0`
- PR #645 Fix cmake build type handling not setting debug options when CMAKE_BUILD_TYPE=="Debug"
- PR #669 Fix GIL deadlock when launching multiple python threads that make Cython calls
- PR #665 Reworked the hash map to add a way to report the destination partition for a key
- PR #670 CMAKE: Fix env include path taking precedence over libcudf source headers
- PR #674 Check for gdf supported column types
- PR #677 Fix 'gdf_csv_test_Dates' gtest failure due to missing nrows parameter
- PR #604 Fix the parsing errors while reading a csv file using `sep` instead of `delimiter`.
- PR #686 Fix converting nulls to NaT values when converting Series to Pandas/Numpy
- PR #689 CSV Reader: Fix behavior with skiprows+header to match pandas implementation
- PR #691 Fixes Join on empty input DFs
- PR #706 CSV Reader: Fix broken dtype inference when whitespace is in data
- PR #717 CSV reader: fix behavior when parsing a csv file with no data rows
- PR #724 CSV Reader: fix build issue due to parameter type mismatch in a std::max call
- PR #734 Prevents reading undefined memory in gpu_expand_mask_bits numba kernel
- PR #747 CSV Reader: fix an issue where CUDA allocations fail with some large input files
- PR #750 Fix race condition for handling NVStrings in CMake
- PR #719 Fix merge column ordering
- PR #770 Fix issue where RMM submodule pointed to wrong branch and pin other to correct branches
- PR #778 Fix hard coded ABI off setting
- PR #784 Update RMM submodule commit-ish and pip paths
- PR #794 Update `rmm::exec_policy` usage to fix segmentation faults when used as temprory allocator.
- PR #800 Point git submodules to branches of forks instead of exact commits


# cuDF 0.4.0 (05 Dec 2018)

## New Features

- PR #398 add pandas-compatible `DataFrame.shape()` and `Series.shape()`
- PR #394 New documentation feature "10 Minutes to cuDF"
- PR #361 CSV Reader: Add support for strings with delimiters

## Improvements

 - PR #436 Improvements for type_dispatcher and wrapper structs
 - PR #429 Add CHANGELOG.md (this file)
 - PR #266 use faster CUDA-accelerated DataFrame column/Series concatenation.
 - PR #379 new C++ `type_dispatcher` reduces code complexity in supporting many data types.
 - PR #349 Improve performance for creating columns from memoryview objects
 - PR #445 Update reductions to use type_dispatcher. Adds integer types support to sum_of_squares.
 - PR #448 Improve installation instructions in README.md
 - PR #456 Change default CMake build to Release, and added option for disabling compilation of tests

## Bug Fixes

 - PR #444 Fix csv_test CUDA too many resources requested fail.
 - PR #396 added missing output buffer in validity tests for groupbys.
 - PR #408 Dockerfile updates for source reorganization
 - PR #437 Add cffi to Dockerfile conda env, fixes "cannot import name 'librmm'"
 - PR #417 Fix `map_test` failure with CUDA 10
 - PR #414 Fix CMake installation include file paths
 - PR #418 Properly cast string dtypes to programmatic dtypes when instantiating columns
 - PR #427 Fix and tests for Concatenation illegal memory access with nulls


# cuDF 0.3.0 (23 Nov 2018)

## New Features

 - PR #336 CSV Reader string support

## Improvements

 - PR #354 source code refactored for better organization. CMake build system overhaul. Beginning of transition to Cython bindings.
 - PR #290 Add support for typecasting to/from datetime dtype
 - PR #323 Add handling pyarrow boolean arrays in input/out, add tests
 - PR #325 GDF_VALIDITY_UNSUPPORTED now returned for algorithms that don't support non-empty valid bitmasks
 - PR #381 Faster InputTooLarge Join test completes in ms rather than minutes.
 - PR #373 .gitignore improvements
 - PR #367 Doc cleanup & examples for DataFrame methods
 - PR #333 Add Rapids Memory Manager documentation
 - PR #321 Rapids Memory Manager adds file/line location logging and convenience macros
 - PR #334 Implement DataFrame `__copy__` and `__deepcopy__`
 - PR #271 Add NVTX ranges to pygdf
 - PR #311 Document system requirements for conda install

## Bug Fixes

 - PR #337 Retain index on `scale()` function
 - PR #344 Fix test failure due to PyArrow 0.11 Boolean handling
 - PR #364 Remove noexcept from managed_allocator;  CMakeLists fix for NVstrings
 - PR #357 Fix bug that made all series be considered booleans for indexing
 - PR #351 replace conda env configuration for developers
 - PRs #346 #360 Fix CSV reading of negative numbers
 - PR #342 Fix CMake to use conda-installed nvstrings
 - PR #341 Preserve categorical dtype after groupby aggregations
 - PR #315 ReadTheDocs build update to fix missing libcuda.so
 - PR #320 FIX out-of-bounds access error in reductions.cu
 - PR #319 Fix out-of-bounds memory access in libcudf count_valid_bits
 - PR #303 Fix printing empty dataframe


# cuDF 0.2.0 and cuDF 0.1.0

These were initial releases of cuDF based on previously separate pyGDF and libGDF libraries.<|MERGE_RESOLUTION|>--- conflicted
+++ resolved
@@ -110,11 +110,8 @@
 - PR #3821 Fix OOB read in gpuinflate prefetcher
 - PR #3829 Parquet writer: fix empty dataframe causing cuda launch errors
 - PR #3835 Fix memory leak in Cython when dealing with nulls in string columns
-<<<<<<< HEAD
 - PR #3858 Fixes the broken debug build after #3728
-=======
 - PR #3850 Fix merge typecast scope issue and resulting memory leak
->>>>>>> 0b4b944c
 
 
 # cuDF 0.11.0 (11 Dec 2019)
