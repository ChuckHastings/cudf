# cuGraph 0.11.0 (Date TBD)

## New Features

## Improvements
- PR #554 Upgraded namespace so that cugraph can be used for the API.
- PR #564 Update cudf type aliases
- PR #562 Remove pyarrow dependency so we inherit the one cudf uses

## Bug Fixes
<<<<<<< HEAD
- PR #574 dev env update
=======
- PR #570 Temporarily disabling 2 DB tests
>>>>>>> 2b8a11b9
- PR #573 Fix pagerank test and symmetrize for cudf 0.11

# cuGraph 0.10.0 (16 Oct 2019)


## New Features
- PR #469 Symmetrize a COO
- PR #477 Add cuHornet as a submodule
- PR #483 Katz Centrality
- PR #524 Integrated libcypher-parser conda package into project.
- PR #493 Added C++ findMatches operator for OpenCypher query.
- PR #527 Add testing with asymmetric graph (where appropriate)
- PR #520 KCore and CoreNumber
- PR #496 Gunrock submodule + SM prelimis.
- PR #575 Added updated benchmark files that use new func wrapper pattern and asvdb

## Improvements
- PR #466 Add file splitting test; Update to reduce dask overhead
- PR #468 Remove unnecessary print statement
- PR #464 Limit initial RMM pool allocator size to 128mb so pytest can run in parallel
- PR #474 Add csv file writing, lazy compute - snmg pagerank
- PR #481 Run bfs on unweighted graphs when calling sssp
- PR #491 Use YYMMDD tag in nightly build
- PR #487 Add woverlap test, add namespace in snmg COO2CSR
- PR #531 Use new rmm python package

## Bug Fixes
- PR #458 Fix potential race condition in SSSP
- PR #471 Remove nvidia driver installation from ci/cpu/build.sh
- PR #473 Re-sync cugraph with cudf (cudf renamed the bindings directory to _lib).
- PR #480 Fixed DASK CI build script
- PR #478 Remove requirements and setup for pi
- PR #495 Fixed cuhornet and cmake for Turing cards
- PR #489 Handle negative vertex ids in renumber
- PR #519 Removed deprecated cusparse calls
- PR #522 Added the conda dev env file for 10.1
- PR #525 Update build scripts and YYMMDD tagging for nightly builds
- PR #548 Added missing cores documentation
- PR #556 Fixed recursive remote options for submodules
- PR #559 Added RMM init check so RMM free APIs are not called if not initialized


# cuGraph 0.9.0 (21 Aug 2019)

## New Features
- PR #361 Prototypes for cusort functions
- PR #357 Pagerank cpp API
- PR #366 Adds graph.degrees() function returning both in and out degree.
- PR #380 First implemention of cusort - SNMG key/value sorting
- PR #416 OpenCypher: Added C++ implementation of db_object class and assorted other classes
- PR #411 Integrate dask-cugraph in cugraph
- PR #411 Integrate dask-cugraph in cugraph #411
- PR #418 Update cusort to handle SNMG key-only sorting
- PR #423 Add Strongly Connected Components (GEMM); Weakly CC updates;
- PR #437 Streamline CUDA_REL environment variable
- PR #449 Fix local build generated file ownerships
- PR #454 Initial version of updated script to run benchmarks


## Improvements
- PR #353 Change snmg python wrapper in accordance to cpp api
- PR #362 Restructured python/cython directories and files.
- PR #365 Updates for setting device and vertex ids for snmg pagerank
- PR #383 Exposed MG pagerank solver parameters
- PR #399 Example Prototype of Strongly Connected Components using primitives
- PR #419 Version test
- PR #420 drop duplicates, remove print, compute/wait read_csv in pagerank.py
- PR #439 More efficient computation of number of vertices from edge list
- PR #445 Update view_edge_list, view_adj_list, and view_transposed_adj_list to return edge weights.
- PR #450 Add a multi-GPU section in cuGraph documentation.

## Bug Fixes
- PR #368 Bump cudf dependency versions for cugraph conda packages
- PR #354 Fixed bug in building a debug version
- PR #360 Fixed bug in snmg coo2csr causing intermittent test failures.
- PR #364 Fixed bug building or installing cugraph when conda isn't installed
- PR #375 Added a function to initialize gdf columns in cugraph #375
- PR #378 cugraph was unable to import device_of_gpu_pointer
- PR #384 Fixed bug in snmg coo2csr causing error in dask-cugraph tests.
- PR #382 Disabled vertex id check to allow Azure deployment
- PR #410 Fixed overflow error in SNMG COO2CSR
- PR #395 run omp_ge_num_threads in a parallel context
- PR #412 Fixed formatting issues in cuGraph documentation.
- PR #413 Updated python build instructions.
- PR #414 Add weights to wjaccrd.py
- PR #436 Fix Skip Test Functionality
- PR #438 Fix versions of packages in build script and conda yml
- PR #441 Import cudf_cpp.pxd instead of duplicating cudf definitions.
- PR #441 Removed redundant definitions of python dictionaries and functions.
- PR #442 Updated versions in conda environments.
- PR #442 Added except + to cython bindings to C(++) functions.
- PR #443 Fix accuracy loss issue for snmg pagerank
- PR #444 Fix warnings in strongly connected components
- PR #446 Fix permission for source (-x) and script (+x) files.
- PR #448 Import filter_unreachable
- PR #453 Re-sync cugraph with cudf (dependencies, type conversion & scatter functions).
- PR #463 Remove numba dependency and use the one from cudf

# cuGraph 0.8.0 (27 June 2019)

## New Features
- PR #287 SNMG power iteration step1
- PR #297 SNMG degree calculation
- PR #300 Personalized Page Rank
- PR #302 SNMG CSR Pagerank (cuda/C++)
- PR #315 Weakly Connected Components adapted from cuML (cuda/C++)
- PR #323 Add test skipping function to build.sh
- PR #308 SNMG python wrapper for pagerank
- PR #321 Added graph initialization functions for NetworkX compatibility.
- PR #332 Added C++ support for strings in renumbering function
- PR #325 Implement SSSP with predecessors (cuda/C++)
- PR #331 Python bindings and test for Weakly Connected Components.
- PR #339 SNMG COO2CSR (cuda/C++)
- PR #341 SSSP with predecessors (python) and function for filtering unreachable nodes in the traversal
- PR #348 Updated README for release

## Improvements
- PR #291 nvGraph is updated to use RMM instead of directly invoking cnmem functions.
- PR #286 Reorganized cugraph source directory
- PR #306 Integrated nvgraph to libcugraph.so (libnvgraph_rapids.so will not be built anymore).
- PR #306 Updated python test files to run pytest with all four RMM configurations.
- PR #321 Added check routines for input graph data vertex IDs and offsets (cugraph currently supports only 32-bit integers).
- PR #333 Various general improvements at the library level

## Bug Fixes
- PR #283 Automerge fix
- PR #291 Fixed a RMM memory allocation failure due to duplicate copies of cnmem.o
- PR #291 Fixed a cub CsrMV call error when RMM pool allocator is used.
- PR #306 Fixed cmake warnings due to library conflicts.
- PR #311 Fixed bug in SNMG degree causing failure for three gpus
- PR #309 Update conda build recipes
- PR #314 Added datasets to gitignore
- PR #322 Updates to accommodate new cudf include file locations
- PR #324 Fixed crash in WeakCC for larger graph and added adj matrix symmetry check
- PR #327 Implemented a temporary fix for the build failure due to gunrock updates.
- PR #345 Updated CMakeLists.txt to apply RUNPATH to transitive dependencies.
- PR #350 Configure Sphinx to render params correctly
- PR #359 Updates to remove libboost_system as a runtime dependency on libcugraph.so


# cuGraph 0.7.0 (10 May 2019)

## New Features
- PR #195 Added Graph.get_two_hop_neighbors() method
- PR #195 Updated Jaccard and Weighted Jaccard to accept lists of vertex pairs to compute for
- PR #202 Added methods to compute the overlap coefficient and weighted overlap coefficient
- PR #230 SNMG SPMV and helpers functions
- PR #210 Expose degree calculation kernel via python API
- PR #220 Added bindings for Nvgraph triangle counting
- PR #234 Added bindings for renumbering, modify renumbering to use RMM
- PR #246 Added bindings for subgraph extraction
- PR #250 Add local build script to mimic gpuCI
- PR #261 Add docs build script to cuGraph
- PR #301 Added build.sh script, updated CI scripts and documentation

## Improvements
- PR #157 Removed cudatoolkit dependency in setup.py
- PR #185 Update docs version
- PR #194 Open source nvgraph in cugraph repository #194
- PR #190 Added a copy option in graph creation
- PR #196 Fix typos in readme intro
- PR #207 mtx2csv script
- PR #203 Added small datasets directly in the repo
- PR #215 Simplified get_rapids_dataset_root_dir(), set a default value for the root dir
- PR #233 Added csv datasets and edited test to use cudf for reading graphs
- PR #247 Added some documentation for renumbering
- PR #252 cpp test upgrades for more convenient testing on large input
- PR #264 Add cudatoolkit conda dependency
- PR #267 Use latest release version in update-version CI script
- PR #270 Updated the README.md and CONTRIBUTING.md files
- PR #281 Updated README with algorithm list


## Bug Fixes
- PR #256 Add pip to the install, clean up conda instructions
- PR #253 Add rmm to conda configuration
- PR #226 Bump cudf dependencies to 0.7
- PR #169 Disable terminal output in sssp
- PR #191 Fix double upload bug
- PR #181 Fixed crash/rmm free error when edge values provided
- PR #193 Fixed segfault when egde values not provided
- PR #190 Fixed a memory reference counting error between cudf & cugraph
- PR #190 Fixed a language level warning (cython)
- PR #214 Removed throw exception from dtor in TC
- PR #211 Remove hardcoded dataset paths, replace with build var that can be overridden with an env var
- PR #206 Updated versions in conda envs
- PR #218 Update c_graph.pyx
- PR #224 Update erroneous comments in overlap_wrapper.pyx, woverlap_wrapper.pyx, test_louvain.py, and spectral_clustering.pyx
- PR #220 Fixed bugs in Nvgraph triangle counting
- PR #232 Fixed memory leaks in managing cudf columns.
- PR #236 Fixed issue with v0.7 nightly yml environment file.  Also updated the README to remove pip
- PR #239 Added a check to prevent a cugraph object to store two different graphs.
- PR #244 Fixed issue with nvgraph's subgraph extraction if the first vertex in the vertex list is not incident on an edge in the extracted graph
- PR #249 Fix oudated cuDF version in gpu/build.shi
- PR #262 Removed networkx conda dependency for both build and runtime
- PR #271 Removed nvgraph conda dependency
- PR #276 Removed libgdf_cffi import from bindings
- PR #288 Add boost as a conda dependency

# cuGraph 0.6.0 (22 Mar 2019)

## New Features

- PR #73 Weighted Jaccard bindings
- PR #41 RMAT graph bindings
- PR #43 Louvain binings
- PR #44 SSSP bindings
- PR #47 BSF bindings
- PR #53 New Repo structure
- PR #67 RMM Integration with rmm as as submodule
- PR #82 Spectral Clustering bindings
- PR #82 Clustering metrics binding
- PR #85 Helper functions on python Graph object
- PR #106 Add gpu/build.sh file for gpuCI

## Improvements

- PR #50 Reorganize directory structure to match cuDF
- PR #85 Deleted setup.py and setup.cfg which had been replaced
- PR #95 Code clean up
- PR #96 Relocated mmio.c and mmio.h (external files) to thirdparty/mmio
- PR #97 Updated python tests to speed them up
- PR #100 Added testing for returned vertex and edge identifiers
- PR #105 Updated python code to follow PEP8 (fixed flake8 complaints)
- PR #121 Cleaned up READEME file
- PR #130 Update conda build recipes
- PR #144 Documentation for top level functions

## Bug Fixes

- PR #48 ABI Fixes
- PR #72 Bug fix for segfault issue getting transpose from adjacency list
- PR #105 Bug fix for memory leaks and python test failures
- PR #110 Bug fix for segfault calling Louvain with only edge list
- PR #115 Fixes for changes in cudf 0.6, pick up RMM from cudf instead of thirdpary
- PR #116 Added netscience.mtx dataset to datasets.tar.gz
- PR #120 Bug fix for segfault calling spectral clustering with only edge list
- PR #123 Fixed weighted Jaccard to assume the input weights are given as a cudf.Series
- PR #152 Fix conda package version string
- PR #160 Added additional link directory to support building on CentOS-7
- PR #221 Moved two_hop_neighbors.cuh to src folder to prevent it being installed
- PR #223 Fixed compiler warning in cpp/src/cugraph.cu
- PR #284 Commented out unit test code that fails due to a cudf bug


# cuGraph 0.5.0 (28 Jan 2019)<|MERGE_RESOLUTION|>--- conflicted
+++ resolved
@@ -8,12 +8,9 @@
 - PR #562 Remove pyarrow dependency so we inherit the one cudf uses
 
 ## Bug Fixes
-<<<<<<< HEAD
+- PR #570 Temporarily disabling 2 DB tests
+- PR #573 Fix pagerank test and symmetrize for cudf 0.11
 - PR #574 dev env update
-=======
-- PR #570 Temporarily disabling 2 DB tests
->>>>>>> 2b8a11b9
-- PR #573 Fix pagerank test and symmetrize for cudf 0.11
 
 # cuGraph 0.10.0 (16 Oct 2019)
 
