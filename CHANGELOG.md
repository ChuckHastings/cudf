--- conflicted
+++ resolved
@@ -31,11 +31,8 @@
 - PR #3308 java add API for memory usage callbacks
 - PR #2691 Row-wise reduction and scan operations via CuPy
 - PR #3291 Add normalize_nans_and_zeros
-<<<<<<< HEAD
 - PR #3187 Define and implement new replace APIs
-=======
 - PR #3356 Add vertical concatenation for table/columns
->>>>>>> abfcbce4
 - PR #3344 java split API
 - PR #2791 Add `groupby.std()`
 - PR #3368 Enable dropna argument in dask_cudf groupby
