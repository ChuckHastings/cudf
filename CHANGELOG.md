--- conflicted
+++ resolved
@@ -146,11 +146,8 @@
 - PR #2968 Fix Java dependency loading when using NVTX
 - PR #2963 Fix ORC writer uncompressed block indexing
 - PR #2928 CSV Reader: Fix using `byte_range` for large datasets
-<<<<<<< HEAD
+- PR #2983 Fix sm_70+ race condition in gpu_unsnap
 - PR #2964 ORC Writer: Segfault when writing mixed numeric and string columns
-=======
-- PR #2983 Fix sm_70+ race condition in gpu_unsnap
->>>>>>> 4bc546fd
 
 
 # cuDF 0.9.0 (21 Aug 2019)
