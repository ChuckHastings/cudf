--- conflicted
+++ resolved
@@ -18,9 +18,6 @@
 - PR #1440 Add DatetimeColumn.min(), DatetimeColumn.max()
 - PR #1455 Add Series.Shift via Numba kernel
 - PR #1441 Add Series level cumulative ops (cumsum, cummin, cummax, cumprod)
-<<<<<<< HEAD
-- PR #1456 Add Series.diff() via Numba kernel
-=======
 - PR #1461 Add Python coverage test to gpu build
 - PR #1445 Parquet Reader: Add selective reading of rows and row group
 - PR #1532 Parquet Reader: Add support for INT96 timestamps
@@ -28,7 +25,7 @@
 - PR #1466 Add GPU-accelerated ORC Reader
 - PR #1565 Add build script for nightly doc builds
 - PR #1508 Add Series isna, isnull, and notna
->>>>>>> 4e63437f
+- PR #1456 Add Series.diff() via Numba kernel
 
 ## Improvements
 
