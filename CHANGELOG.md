--- conflicted
+++ resolved
@@ -5,7 +5,7 @@
 ## Improvements
 
 ## Bug Fixes
-
+- PR #458 Fix potential race condition in SSSP
 
 # cuGraph 0.9.0 (Date TBD)
 
@@ -61,11 +61,7 @@
 - PR #446 Fix permission for source (-x) and script (+x) files.
 - PR #448 Import filter_unreachable
 - PR #453 Re-sync cugraph with cudf (dependencies, type conversion & scatter functions).
-<<<<<<< HEAD
-- PR #458 Fix potential race condition in SSSP
-=======
 - PR #463 Remove numba dependency and use the one from cudf
->>>>>>> d575b815
 
 # cuGraph 0.8.0 (27 June 2019)
 
