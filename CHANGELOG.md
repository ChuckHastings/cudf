--- conflicted
+++ resolved
@@ -4,11 +4,8 @@
 - PR #469 Symmetrize a COO
 - PR #477 Add cuHornet as a submodule
 - PR #483 Katz Centrality
-<<<<<<< HEAD
+- PR #493 Added C++ findMatches operator for OpenCypher query.
 - PR #527 Add testing with asymmetric graph (where appropriate)
-=======
-- PR #493 Added C++ findMatches operator for OpenCypher query.
->>>>>>> c8e137ab
 
 ## Improvements
 - PR #466 Add file splitting test; Update to reduce dask overhead
