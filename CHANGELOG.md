# cuDF 0.9.0 (Date TBD)

## New Features

<<<<<<< HEAD
- PR #2105 Add google benchmark for hash-based join
=======
- PR #2111 IO Readers: Support memory buffer, file-like object, and URL inputs
- PR #2012 Add `reindex()` to DataFrame and Series
- PR #2098 Align DataFrame and Series indices before executing binary ops
- PR #2160 Merge `dask-cudf` codebase into `cudf` repo
- PR #2149 CSV Reader: Add `hex` dtype for explicit hexadecimal parsing
- PR #2158 CSV Reader: Support single, non-list/dict argument for `dtype`
- PR #2177 CSV Reader: Add `parse_dates` parameter for explicit date inference
- PR #2171 Add CodeCov integration, fix doc version, make --skip-tests work when invoking with source
- PR #2179 Added Java quantiles
- PR #2157 Add __array_function__ to DataFrame and Series
- PR #2212 Java support for ORC reader
>>>>>>> a110fdf3

## Improvements

- PR #2103 Move old `column` and `bitmask` files into `legacy/` directory
- PR #2109 added name to Python column classes
- PR #1947 Cleanup serialization code
- PR #2125 More aggregate in java API
- PR #2127 Add in java Scalar tests
- PR #2088 Refactor of Python groupby code
- PR #2130 Java serialization and deserialization of tables.
- PR #2131 Chunk rows logic added to csv_writer
- PR #2129 Add functions in the Java API to support nullable column filtering
- PR #2165 made changes to get_dummies api for it to be available in MethodCache
- PR #2184 handle remote orc files for dask-cudf
- PR #2186 Add `getitem` and `getattr` style access to Rolling objects
- PR #2168 Use cudf.Column for CategoricalColumn's categories instead of a tuple
- PR #2193 Added more docuemtnation to `type_dispatcher` for specializing dispatched functors
- PR #2197 CSV Writer: Expose `chunksize` as a parameter for `to_csv`
- PR #2176 Added column dtype support for datetime, int8, int16 to csv_writer
- PR #2209 Matching `get_dummies` & `select_dtypes` behavior to pandas
- PR #2217 Updated Java bindings to use the new groupby API
- PR #2214 DOC: Update doc instructions to build/install `cudf` and `dask-cudf`
- PR #1993 Add iterator driven reduction for mean, var, std
- PR #2220 Update Java bindings for reduction rename
- PR #2224 implement isna, isnull, notna as dataframe functions
- PR #2236 Implement drop_duplicates for Series
- PR #2225 refactor to use libcudf for gathering columns in dataframes

## Bug Fixes

- PR #2086 Fixed quantile api behavior mismatch in series & dataframe
- PR #2128 Add offset param to host buffer readers in java API.
- PR #2145 Work around binops validity checks for java
- PR #2146 Work around unary_math validity checks for java
- PR #2151 Fixes bug in cudf::copy_range where null_count was invalid
- PR #2139 matching to pandas describe behavior & fixing nan values issue
- PR #2161 Implicitly convert unsigned to signed integer types in binops
- PR #2154 CSV Reader: Fix bools misdetected as strings dtype
- PR #2178 Fix bug in rolling bindings where a view of an ephemeral column was being taken
- PR #2180 Fix issue with isort reordering `importorskip` below imports depending on them
- PR #2187 fix to honor dtype when numpy arrays are passed to columnops.as_column
- PR #2190 Fix issue in astype conversion of string column to 'str'
- PR #2208 Fix issue with calling `head()` on one row dataframe
- PR #2229 Propagate exceptions from Cython cdef functions
- PR #2234 Fix issue with local build script not properly building
- PR #2223 Fix CUDA invalid configuration errors reported after loading small compressed ORC files
- PR #2162 Setting is_unique and is_monotonic-related attributes
- PR #2244 Fix ORC RLEv2 delta mode decoding with nonzero residual delta width


# cuDF 0.8.0 (27 June 2019)

## New Features

- PR #1524 Add GPU-accelerated JSON Lines parser with limited feature set
- PR #1569 Add support for Json objects to the JSON Lines reader
- PR #1622 Add Series.loc
- PR #1654 Add cudf::apply_boolean_mask: faster replacement for gdf_apply_stencil
- PR #1487 cython gather/scatter
- PR #1310 Implemented the slice/split functionality.
- PR #1630 Add Python layer to the GPU-accelerated JSON reader
- PR #1745 Add rounding of numeric columns via Numba
- PR #1772 JSON reader: add support for BytesIO and StringIO input
- PR #1527 Support GDF_BOOL8 in readers and writers
- PR #1819 Logical operators (AND, OR, NOT) for libcudf and cuDF
- PR #1813 ORC Reader: Add support for stripe selection
- PR #1828 JSON Reader: add suport for bool8 columns
- PR #1833 Add column iterator with/without nulls
- PR #1665 Add the point-in-polygon GIS function
- PR #1863 Series and Dataframe methods for all and any
- PR #1908 cudf::copy_range and cudf::fill for copying/assigning an index or range to a constant
- PR #1921 Add additional formats for typecasting to/from strings
- PR #1807 Add Series.dropna()
- PR #1987 Allow user defined functions in the form of ptx code to be passed to binops
- PR #1948 Add operator functions like `Series.add()` to DataFrame and Series
- PR #1954 Add skip test argument to GPU build script
- PR #2018 Add bindings for new groupby C++ API
- PR #1984 Add rolling window operations Series.rolling() and DataFrame.rolling()
- PR #1542 Python method and bindings for to_csv
- PR #1995 Add Java API
- PR #1998 Add google benchmark to cudf
- PR #1845 Add cudf::drop_duplicates, DataFrame.drop_duplicates
- PR #1652 Added `Series.where()` feature
- PR #2074 Java Aggregates, logical ops, and better RMM support

## Improvements

- PR #1538 Replacing LesserRTTI with inequality_comparator
- PR #1703 C++: Added non-aggregating `insert` to `concurrent_unordered_map` with specializations to store pairs with a single atomicCAS when possible.
- PR #1422 C++: Added a RAII wrapper for CUDA streams
- PR #1701 Added `unique` method for stringColumns
- PR #1713 Add documentation for Dask-XGBoost
- PR #1666 CSV Reader: Improve performance for files with large number of columns
- PR #1725 Enable the ability to use a single column groupby as its own index
- PR #1759 Add an example showing simultaneous rolling averages to `apply_grouped` documentation
- PR #1746 C++: Remove unused code: `windowed_ops.cu`, `sorting.cu`, `hash_ops.cu`
- PR #1748 C++: Add `bool` nullability flag to `device_table` row operators
- PR #1764 Improve Numerical column: `mean_var` and `mean`
- PR #1767 Speed up Python unit tests
- PR #1770 Added build.sh script, updated CI scripts and documentation
- PR #1739 ORC Reader: Add more pytest coverage
- PR #1696 Added null support in `Series.replace()`.
- PR #1390 Added some basic utility functions for `gdf_column`'s
- PR #1791 Added general column comparison code for testing
- PR #1795 Add printing of git submodule info to `print_env.sh`
- PR #1796 Removing old sort based group by code and gdf_filter
- PR #1811 Added funtions for copying/allocating `cudf::table`s
- PR #1838 Improve columnops.column_empty so that it returns typed columns instead of a generic Column
- PR #1890 Add utils.get_dummies- a pandas-like wrapper around one_hot-encoding
- PR #1823 CSV Reader: default the column type to string for empty dataframes
- PR #1827 Create bindings for scalar-vector binops, and update one_hot_encoding to use them
- PR #1817 Operators now support different sized dataframes as long as they don't share different sized columns
- PR #1855 Transition replace_nulls to new C++ API and update corresponding Cython/Python code
- PR #1858 Add `std::initializer_list` constructor to `column_wrapper`
- PR #1846 C++ type-erased gdf_equal_columns test util; fix gdf_equal_columns logic error
- PR #1390 Added some basic utility functions for `gdf_column`s
- PR #1391 Tidy up bit-resolution-operation and bitmask class code
- PR #1882 Add iloc functionality to MultiIndex dataframes
- PR #1884 Rolling windows: general enhancements and better coverage for unit tests
- PR #1886 support GDF_STRING_CATEGORY columns in apply_boolean_mask, drop_nulls and other libcudf functions
- PR #1896 Improve performance of groupby with levels specified in dask-cudf
- PR #1915 Improve iloc performance for non-contiguous row selection
- PR #1859 Convert read_json into a C++ API
- PR #1919 Rename libcudf namespace gdf to namespace cudf
- PR #1850 Support left_on and right_on for DataFrame merge operator
- PR #1930 Specialize constructor for `cudf::bool8` to cast argument to `bool`
- PR #1938 Add default constructor for `column_wrapper`
- PR #1930 Specialize constructor for `cudf::bool8` to cast argument to `bool`
- PR #1952 consolidate libcudf public API headers in include/cudf
- PR #1949 Improved selection with boolmask using libcudf `apply_boolean_mask`
- PR #1956 Add support for nulls in `query()`
- PR #1973 Update `std::tuple` to `std::pair` in top-most libcudf APIs and C++ transition guide
- PR #1981 Convert read_csv into a C++ API
- PR #1868 ORC Reader: Support row index for speed up on small/medium datasets
- PR #1964 Added support for list-like types in Series.str.cat
- PR #2005 Use HTML5 details tag in bug report issue template
- PR #2003 Removed few redundant unit-tests from test_string.py::test_string_cat
- PR #1944 Groupby design improvements
- PR #2017 Convert `read_orc()` into a C++ API
- PR #2011 Convert `read_parquet()` into a C++ API
- PR #1756 Add documentation "10 Minutes to cuDF and dask_cuDF"
- PR #2034 Adding support for string columns concatenation using "add" binary operator
- PR #2042 Replace old "10 Minutes" guide with new guide for docs build process
- PR #2036 Make library of common test utils to speed up tests compilation
- PR #2022 Facilitating get_dummies to be a high level api too
- PR #2050 Namespace IO readers and add back free-form `read_xxx` functions
- PR #2104 Add a functional ``sort=`` keyword argument to groupby
- PR #2108 Add `find_and_replace` for StringColumn for replacing single values

## Bug Fixes

- PR #1465 Fix for test_orc.py and test_sparse_df.py test failures
- PR #1583 Fix underlying issue in `as_index()` that was causing `Series.quantile()` to fail
- PR #1680 Add errors= keyword to drop() to fix cudf-dask bug
- PR #1651 Fix `query` function on empty dataframe
- PR #1616 Fix CategoricalColumn to access categories by index instead of iteration
- PR #1660 Fix bug in `loc` when indexing with a column name (a string)
- PR #1683 ORC reader: fix timestamp conversion to UTC
- PR #1613 Improve CategoricalColumn.fillna(-1) performance
- PR #1642 Fix failure of CSV_TEST gdf_csv_test.SkiprowsNrows on multiuser systems
- PR #1709 Fix handling of `datetime64[ms]` in `dataframe.select_dtypes`
- PR #1704 CSV Reader: Add support for the plus sign in number fields
- PR #1687 CSV reader: return an empty dataframe for zero size input
- PR #1757 Concatenating columns with null columns
- PR #1755 Add col_level keyword argument to melt
- PR #1758 Fix df.set_index() when setting index from an empty column
- PR #1749 ORC reader: fix long strings of NULL values resulting in incorrect data
- PR #1742 Parquet Reader: Fix index column name to match PANDAS compat
- PR #1782 Update libcudf doc version
- PR #1783 Update conda dependencies
- PR #1786 Maintain the original series name in series.unique output
- PR #1760 CSV Reader: fix segfault when dtype list only includes columns from usecols list
- PR #1831 build.sh: Assuming python is in PATH instead of using PYTHON env var
- PR #1839 Raise an error instead of segfaulting when transposing a DataFrame with StringColumns
- PR #1840 Retain index correctly during merge left_on right_on
- PR #1825 cuDF: Multiaggregation Groupby Failures
- PR #1789 CSV Reader: Fix missing support for specifying `int8` and `int16` dtypes
- PR #1857 Cython Bindings: Handle `bool` columns while calling `column_view_from_NDArrays`
- PR #1849 Allow DataFrame support methods to pass arguments to the methods
- PR #1847 Fixed #1375 by moving the nvstring check into the wrapper function
- PR #1864 Fixing cudf reduction for POWER platform
- PR #1869 Parquet reader: fix Dask timestamps not matching with Pandas (convert to milliseconds)
- PR #1876 add dtype=bool for `any`, `all` to treat integer column correctly
- PR #1875 CSV reader: take NaN values into account in dtype detection
- PR #1873 Add column dtype checking for the all/any methods
- PR #1902 Bug with string iteration in _apply_basic_agg
- PR #1887 Fix for initialization issue in pq_read_arg,orc_read_arg
- PR #1867 JSON reader: add support for null/empty fields, including the 'null' literal
- PR #1891 Fix bug #1750 in string column comparison
- PR #1909 Support of `to_pandas()` of boolean series with null values
- PR #1923 Use prefix removal when two aggs are called on a SeriesGroupBy
- PR #1914 Zero initialize gdf_column local variables
- PR #1959 Add support for comparing boolean Series to scalar
- PR #1966 Ignore index fix in series append
- PR #1967 Compute index __sizeof__ only once for DataFrame __sizeof__
- PR #1977 Support CUDA installation in default system directories
- PR #1982 Fixes incorrect index name after join operation
- PR #1985 Implement `GDF_PYMOD`, a special modulo that follows python's sign rules
- PR #1991 Parquet reader: fix decoding of NULLs
- PR #1990 Fixes a rendering bug in the `apply_grouped` documentation
- PR #1978 Fix for values being filled in an empty dataframe
- PR #2001 Correctly create MultiColumn from Pandas MultiColumn
- PR #2006 Handle empty dataframe groupby construction for dask
- PR #1965 Parquet Reader: Fix duplicate index column when it's already in `use_cols`
- PR #2033 Add pip to conda environment files to fix warning
- PR #2028 CSV Reader: Fix reading of uncompressed files without a recognized file extension
- PR #2073 Fix an issue when gathering columns with NVCategory and nulls
- PR #2053 cudf::apply_boolean_mask return empty column for empty boolean mask
- PR #2066 exclude `IteratorTest.mean_var_output` test from debug build
- PR #2069 Fix JNI code to use read_csv and read_parquet APIs
- PR #2071 Fix bug with unfound transitive dependencies for GTests in Ubuntu 18.04
- PR #2089 Configure Sphinx to render params correctly
- PR #2091 Fix another bug with unfound transitive dependencies for `cudftestutils` in Ubuntu 18.04
- PR #2115 Just apply `--disable-new-dtags` instead of trying to define all the transitive dependencies
- PR #2106 Fix errors in JitCache tests caused by sharing of device memory between processes
- PR #2120 Fix errors in JitCache tests caused by running multiple threads on the same data
- PR #2102 Fix memory leak in groupby
- PR #2113 fixed typo in to_csv code example


# cudf 0.7.2 (16 May 2019)

## New Features

- PR #1735 Added overload for atomicAdd on int64. Streamlined implementation of custom atomic overloads.
- PR #1741 Add MultiIndex concatenation

## Bug Fixes

- PR #1718 Fix issue with SeriesGroupBy MultiIndex in dask-cudf
- PR #1734 Python: fix performance regression for groupby count() aggregations
- PR #1768 Cython: fix handling read only schema buffers in gpuarrow reader


# cudf 0.7.1 (11 May 2019)

## New Features

- PR #1702 Lazy load MultiIndex to return groupby performance to near optimal.

## Bug Fixes

- PR #1708 Fix handling of `datetime64[ms]` in `dataframe.select_dtypes`


# cuDF 0.7.0 (10 May 2019)

## New Features

- PR #982 Implement gdf_group_by_without_aggregations and gdf_unique_indices functions
- PR #1142 Add `GDF_BOOL` column type
- PR #1194 Implement overloads for CUDA atomic operations
- PR #1292 Implemented Bitwise binary ops AND, OR, XOR (&, |, ^)
- PR #1235 Add GPU-accelerated Parquet Reader
- PR #1335 Added local_dict arg in `DataFrame.query()`.
- PR #1282 Add Series and DataFrame.describe()
- PR #1356 Rolling windows
- PR #1381 Add DataFrame._get_numeric_data
- PR #1388 Add CODEOWNERS file to auto-request reviews based on where changes are made
- PR #1396 Add DataFrame.drop method
- PR #1413 Add DataFrame.melt method
- PR #1412 Add DataFrame.pop()
- PR #1419 Initial CSV writer function
- PR #1441 Add Series level cumulative ops (cumsum, cummin, cummax, cumprod)
- PR #1420 Add script to build and test on a local gpuCI image
- PR #1440 Add DatetimeColumn.min(), DatetimeColumn.max()
- PR #1455 Add Series.Shift via Numba kernel
- PR #1441 Add Series level cumulative ops (cumsum, cummin, cummax, cumprod)
- PR #1461 Add Python coverage test to gpu build
- PR #1445 Parquet Reader: Add selective reading of rows and row group
- PR #1532 Parquet Reader: Add support for INT96 timestamps
- PR #1516 Add Series and DataFrame.ndim
- PR #1556 Add libcudf C++ transition guide
- PR #1466 Add GPU-accelerated ORC Reader
- PR #1565 Add build script for nightly doc builds
- PR #1508 Add Series isna, isnull, and notna
- PR #1456 Add Series.diff() via Numba kernel
- PR #1588 Add Index `astype` typecasting
- PR #1301 MultiIndex support
- PR #1599 Level keyword supported in groupby
- PR #929 Add support operations to dataframe
- PR #1609 Groupby accept list of Series
- PR #1658 Support `group_keys=True` keyword in groupby method

## Improvements

- PR #1531 Refactor closures as private functions in gpuarrow
- PR #1404 Parquet reader page data decoding speedup
- PR #1076 Use `type_dispatcher` in join, quantiles, filter, segmented sort, radix sort and hash_groupby
- PR #1202 Simplify README.md
- PR #1149 CSV Reader: Change convertStrToValue() functions to `__device__` only
- PR #1238 Improve performance of the CUDA trie used in the CSV reader
- PR #1245 Use file cache for JIT kernels
- PR #1278 Update CONTRIBUTING for new conda environment yml naming conventions
- PR #1163 Refactored UnaryOps. Reduced API to two functions: `gdf_unary_math` and `gdf_cast`. Added `abs`, `-`, and `~` ops. Changed bindings to Cython
- PR #1284 Update docs version
- PR #1287 add exclude argument to cudf.select_dtype function
- PR #1286 Refactor some of the CSV Reader kernels into generic utility functions
- PR #1291 fillna in `Series.to_gpu_array()` and `Series.to_array()` can accept the scalar too now.
- PR #1005 generic `reduction` and `scan` support
- PR #1349 Replace modernGPU sort join with thrust.
- PR #1363 Add a dataframe.mean(...) that raises NotImplementedError to satisfy `dask.dataframe.utils.is_dataframe_like`
- PR #1319 CSV Reader: Use column wrapper for gdf_column output alloc/dealloc
- PR #1376 Change series quantile default to linear
- PR #1399 Replace CFFI bindings for NVTX functions with Cython bindings
- PR #1389 Refactored `set_null_count()`
- PR #1386 Added macros `GDF_TRY()`, `CUDF_TRY()` and `ASSERT_CUDF_SUCCEEDED()`
- PR #1435 Rework CMake and conda recipes to depend on installed libraries
- PR #1391 Tidy up bit-resolution-operation and bitmask class code
- PR #1439 Add cmake variable to enable compiling CUDA code with -lineinfo
- PR #1462 Add ability to read parquet files from arrow::io::RandomAccessFile
- PR #1453 Convert CSV Reader CFFI to Cython
- PR #1479 Convert Parquet Reader CFFI to Cython
- PR #1397 Add a utility function for producing an overflow-safe kernel launch grid configuration
- PR #1382 Add GPU parsing of nested brackets to cuIO parsing utilities
- PR #1481 Add cudf::table constructor to allocate a set of `gdf_column`s
- PR #1484 Convert GroupBy CFFI to Cython
- PR #1463 Allow and default melt keyword argument var_name to be None
- PR #1486 Parquet Reader: Use device_buffer rather than device_ptr
- PR #1525 Add cudatoolkit conda dependency
- PR #1520 Renamed `src/dataframe` to `src/table` and moved `table.hpp`. Made `types.hpp` to be type declarations only.
- PR #1492 Convert transpose CFFI to Cython
- PR #1495 Convert binary and unary ops CFFI to Cython
- PR #1503 Convert sorting and hashing ops CFFI to Cython
- PR #1522 Use latest release version in update-version CI script
- PR #1533 Remove stale join CFFI, fix memory leaks in join Cython
- PR #1521 Added `row_bitmask` to compute bitmask for rows of a table. Merged `valids_ops.cu` and `bitmask_ops.cu`
- PR #1553 Overload `hash_row` to avoid using intial hash values. Updated `gdf_hash` to select between overloads
- PR #1585 Updated `cudf::table` to maintain own copy of wrapped `gdf_column*`s
- PR #1559 Add `except +` to all Cython function definitions to catch C++ exceptions properly
- PR #1617 `has_nulls` and `column_dtypes` for `cudf::table`
- PR #1590 Remove CFFI from the build / install process entirely
- PR #1536 Convert gpuarrow CFFI to Cython
- PR #1655 Add `Column._pointer` as a way to access underlying `gdf_column*` of a `Column`
- PR #1655 Update readme conda install instructions for cudf version 0.6 and 0.7


## Bug Fixes

- PR #1233 Fix dtypes issue while adding the column to `str` dataframe.
- PR #1254 CSV Reader: fix data type detection for floating-point numbers in scientific notation
- PR #1289 Fix looping over each value instead of each category in concatenation
- PR #1293 Fix Inaccurate error message in join.pyx
- PR #1308 Add atomicCAS overload for `int8_t`, `int16_t`
- PR #1317 Fix catch polymorphic exception by reference in ipc.cu
- PR #1325 Fix dtype of null bitmasks to int8
- PR #1326 Update build documentation to use -DCMAKE_CXX11_ABI=ON
- PR #1334 Add "na_position" argument to CategoricalColumn sort_by_values
- PR #1321 Fix out of bounds warning when checking Bzip2 header
- PR #1359 Add atomicAnd/Or/Xor for integers
- PR #1354 Fix `fillna()` behaviour when replacing values with different dtypes
- PR #1347 Fixed core dump issue while passing dict_dtypes without column names in `cudf.read_csv()`
- PR #1379 Fixed build failure caused due to error: 'col_dtype' may be used uninitialized
- PR #1392 Update cudf Dockerfile and package_versions.sh
- PR #1385 Added INT8 type to `_schema_to_dtype` for use in GpuArrowReader
- PR #1393 Fixed a bug in `gdf_count_nonzero_mask()` for the case of 0 bits to count
- PR #1395 Update CONTRIBUTING to use the environment variable CUDF_HOME
- PR #1416 Fix bug at gdf_quantile_exact and gdf_quantile_appox
- PR #1421 Fix remove creation of series multiple times during `add_column()`
- PR #1405 CSV Reader: Fix memory leaks on read_csv() failure
- PR #1328 Fix CategoricalColumn to_arrow() null mask
- PR #1433 Fix NVStrings/categories includes
- PR #1432 Update NVStrings to 0.7.* to coincide with 0.7 development
- PR #1483 Modify CSV reader to avoid cropping blank quoted characters in non-string fields
- PR #1446 Merge 1275 hotfix from master into branch-0.7
- PR #1447 Fix legacy groupby apply docstring
- PR #1451 Fix hash join estimated result size is not correct
- PR #1454 Fix local build script improperly change directory permissions
- PR #1490 Require Dask 1.1.0+ for `is_dataframe_like` test or skip otherwise.
- PR #1491 Use more specific directories & groups in CODEOWNERS
- PR #1497 Fix Thrust issue on CentOS caused by missing default constructor of host_vector elements
- PR #1498 Add missing include guard to device_atomics.cuh and separated DEVICE_ATOMICS_TEST
- PR #1506 Fix csv-write call to updated NVStrings method
- PR #1510 Added nvstrings `fillna()` function
- PR #1507 Parquet Reader: Default string data to GDF_STRING
- PR #1535 Fix doc issue to ensure correct labelling of cudf.series
- PR #1537 Fix `undefined reference` link error in HashPartitionTest
- PR #1548 Fix ci/local/build.sh README from using an incorrect image example
- PR #1551 CSV Reader: Fix integer column name indexing
- PR #1586 Fix broken `scalar_wrapper::operator==`
- PR #1591 ORC/Parquet Reader: Fix missing import for FileNotFoundError exception
- PR #1573 Parquet Reader: Fix crash due to clash with ORC reader datasource
- PR #1607 Revert change of `column.to_dense_buffer` always return by copy for performance concerns
- PR #1618 ORC reader: fix assert & data output when nrows/skiprows isn't aligned to stripe boundaries
- PR #1631 Fix failure of TYPES_TEST on some gcc-7 based systems.
- PR #1641 CSV Reader: Fix skip_blank_lines behavior with Windows line terminators (\r\n)
- PR #1648 ORC reader: fix non-deterministic output when skiprows is non-zero
- PR #1676 Fix groupby `as_index` behaviour with `MultiIndex`
- PR #1659 Fix bug caused by empty groupbys and multiindex slicing throwing exceptions
- PR #1656 Correct Groupby failure in dask when un-aggregable columns are left in dataframe.
- PR #1689 Fix groupby performance regression
- PR #1694 Add Cython as a runtime dependency since it's required in `setup.py`


# cuDF 0.6.1 (25 Mar 2019)

## Bug Fixes

- PR #1275 Fix CentOS exception in DataFrame.hash_partition from using value "returned" by a void function


# cuDF 0.6.0 (22 Mar 2019)

## New Features

- PR #760 Raise `FileNotFoundError` instead of `GDF_FILE_ERROR` in `read_csv` if the file does not exist
- PR #539 Add Python bindings for replace function
- PR #823 Add Doxygen configuration to enable building HTML documentation for libcudf C/C++ API
- PR #807 CSV Reader: Add byte_range parameter to specify the range in the input file to be read
- PR #857 Add Tail method for Series/DataFrame and update Head method to use iloc
- PR #858 Add series feature hashing support
- PR #871 CSV Reader: Add support for NA values, including user specified strings
- PR #893 Adds PyArrow based parquet readers / writers to Python, fix category dtype handling, fix arrow ingest buffer size issues
- PR #867 CSV Reader: Add support for ignoring blank lines and comment lines
- PR #887 Add Series digitize method
- PR #895 Add Series groupby
- PR #898 Add DataFrame.groupby(level=0) support
- PR #920 Add feather, JSON, HDF5 readers / writers from PyArrow / Pandas
- PR #888 CSV Reader: Add prefix parameter for column names, used when parsing without a header
- PR #913 Add DLPack support: convert between cuDF DataFrame and DLTensor
- PR #939 Add ORC reader from PyArrow
- PR #918 Add Series.groupby(level=0) support
- PR #906 Add binary and comparison ops to DataFrame
- PR #958 Support unary and binary ops on indexes
- PR #964 Add `rename` method to `DataFrame`, `Series`, and `Index`
- PR #985 Add `Series.to_frame` method
- PR #985 Add `drop=` keyword to reset_index method
- PR #994 Remove references to pygdf
- PR #990 Add external series groupby support
- PR #988 Add top-level merge function to cuDF
- PR #992 Add comparison binaryops to DateTime columns
- PR #996 Replace relative path imports with absolute paths in tests
- PR #995 CSV Reader: Add index_col parameter to specify the column name or index to be used as row labels
- PR #1004 Add `from_gpu_matrix` method to DataFrame
- PR #997 Add property index setter
- PR #1007 Replace relative path imports with absolute paths in cudf
- PR #1013 select columns with df.columns
- PR #1016 Rename Series.unique_count() to nunique() to match pandas API
- PR #947 Prefixsum to handle nulls and float types
- PR #1029 Remove rest of relative path imports
- PR #1021 Add filtered selection with assignment for Dataframes
- PR #872 Adding NVCategory support to cudf apis
- PR #1052 Add left/right_index and left/right_on keywords to merge
- PR #1091 Add `indicator=` and `suffixes=` keywords to merge
- PR #1107 Add unsupported keywords to Series.fillna
- PR #1032 Add string support to cuDF python
- PR #1136 Removed `gdf_concat`
- PR #1153 Added function for getting the padded allocation size for valid bitmask
- PR #1148 Add cudf.sqrt for dataframes and Series
- PR #1159 Add Python bindings for libcudf dlpack functions
- PR #1155 Add __array_ufunc__ for DataFrame and Series for sqrt
- PR #1168 to_frame for series accepts a name argument


## Improvements

- PR #1218 Add dask-cudf page to API docs
- PR #892 Add support for heterogeneous types in binary ops with JIT
- PR #730 Improve performance of `gdf_table` constructor
- PR #561 Add Doxygen style comments to Join CUDA functions
- PR #813 unified libcudf API functions by replacing gpu_ with gdf_
- PR #822 Add support for `__cuda_array_interface__` for ingest
- PR #756 Consolidate common helper functions from unordered map and multimap
- PR #753 Improve performance of groupby sum and average, especially for cases with few groups.
- PR #836 Add ingest support for arrow chunked arrays in Column, Series, DataFrame creation
- PR #763 Format doxygen comments for csv_read_arg struct
- PR #532 CSV Reader: Use type dispatcher instead of switch block
- PR #694 Unit test utilities improvements
- PR #878 Add better indexing to Groupby
- PR #554 Add `empty` method and `is_monotonic` attribute to `Index`
- PR #1040 Fixed up Doxygen comment tags
- PR #909 CSV Reader: Avoid host->device->host copy for header row data
- PR #916 Improved unit testing and error checking for `gdf_column_concat`
- PR #941 Replace `numpy` call in `Series.hash_encode` with `numba`
- PR #942 Added increment/decrement operators for wrapper types
- PR #943 Updated `count_nonzero_mask` to return `num_rows` when the mask is null
- PR #952 Added trait to map C++ type to `gdf_dtype`
- PR #966 Updated RMM submodule.
- PR #998 Add IO reader/writer modules to API docs, fix for missing cudf.Series docs
- PR #1017 concatenate along columns for Series and DataFrames
- PR #1002 Support indexing a dataframe with another boolean dataframe
- PR #1018 Better concatenation for Series and Dataframes
- PR #1036 Use Numpydoc style docstrings
- PR #1047 Adding gdf_dtype_extra_info to gdf_column_view_augmented
- PR #1054 Added default ctor to SerialTrieNode to overcome Thrust issue in CentOS7 + CUDA10
- PR #1024 CSV Reader: Add support for hexadecimal integers in integral-type columns
- PR #1033 Update `fillna()` to use libcudf function `gdf_replace_nulls`
- PR #1066 Added inplace assignment for columns and select_dtypes for dataframes
- PR #1026 CSV Reader: Change the meaning and type of the quoting parameter to match Pandas
- PR #1100 Adds `CUDF_EXPECTS` error-checking macro
- PR #1092 Fix select_dtype docstring
- PR #1111 Added cudf::table
- PR #1108 Sorting for datetime columns
- PR #1120 Return a `Series` (not a `Column`) from `Series.cat.set_categories()`
- PR #1128 CSV Reader: The last data row does not need to be line terminated
- PR #1183 Bump Arrow version to 0.12.1
- PR #1208 Default to CXX11_ABI=ON
- PR #1252 Fix NVStrings dependencies for cuda 9.2 and 10.0

## Bug Fixes

- PR #821 Fix flake8 issues revealed by flake8 update
- PR #808 Resolved renamed `d_columns_valids` variable name
- PR #820 CSV Reader: fix the issue where reader adds additional rows when file uses \r\n as a line terminator
- PR #780 CSV Reader: Fix scientific notation parsing and null values for empty quotes
- PR #815 CSV Reader: Fix data parsing when tabs are present in the input CSV file
- PR #850 Fix bug where left joins where the left df has 0 rows causes a crash
- PR #861 Fix memory leak by preserving the boolean mask index
- PR #875 Handle unnamed indexes in to/from arrow functions
- PR #877 Fix ingest of 1 row arrow tables in from arrow function
- PR #876 Added missing `<type_traits>` include
- PR #889 Deleted test_rmm.py which has now moved to RMM repo
- PR #866 Merge v0.5.1 numpy ABI hotfix into 0.6
- PR #917 value_counts return int type on empty columns
- PR #611 Renamed `gdf_reduce_optimal_output_size()` -> `gdf_reduction_get_intermediate_output_size()`
- PR #923 fix index for negative slicing for cudf dataframe and series
- PR #927 CSV Reader: Fix category GDF_CATEGORY hashes not being computed properly
- PR #921 CSV Reader: Fix parsing errors with delim_whitespace, quotations in the header row, unnamed columns
- PR #933 Fix handling objects of all nulls in series creation
- PR #940 CSV Reader: Fix an issue where the last data row is missing when using byte_range
- PR #945 CSV Reader: Fix incorrect datetime64 when milliseconds or space separator are used
- PR #959 Groupby: Problem with column name lookup
- PR #950 Converting dataframe/recarry with non-contiguous arrays
- PR #963 CSV Reader: Fix another issue with missing data rows when using byte_range
- PR #999 Fix 0 sized kernel launches and empty sort_index exception
- PR #993 Fix dtype in selecting 0 rows from objects
- PR #1009 Fix performance regression in `to_pandas` method on DataFrame
- PR #1008 Remove custom dask communication approach
- PR #1001 CSV Reader: Fix a memory access error when reading a large (>2GB) file with date columns
- PR #1019 Binary Ops: Fix error when one input column has null mask but other doesn't
- PR #1014 CSV Reader: Fix false positives in bool value detection
- PR #1034 CSV Reader: Fix parsing floating point precision and leading zero exponents
- PR #1044 CSV Reader: Fix a segfault when byte range aligns with a page
- PR #1058 Added support for `DataFrame.loc[scalar]`
- PR #1060 Fix column creation with all valid nan values
- PR #1073 CSV Reader: Fix an issue where a column name includes the return character
- PR #1090 Updating Doxygen Comments
- PR #1080 Fix dtypes returned from loc / iloc because of lists
- PR #1102 CSV Reader: Minor fixes and memory usage improvements
- PR #1174: Fix release script typo
- PR #1137 Add prebuild script for CI
- PR #1118 Enhanced the `DataFrame.from_records()` feature
- PR #1129 Fix join performance with index parameter from using numpy array
- PR #1145 Issue with .agg call on multi-column dataframes
- PR #908 Some testing code cleanup
- PR #1167 Fix issue with null_count not being set after inplace fillna()
- PR #1184 Fix iloc performance regression
- PR #1185 Support left_on/right_on and also on=str in merge
- PR #1200 Fix allocating bitmasks with numba instead of rmm in allocate_mask function
- PR #1213 Fix bug with csv reader requesting subset of columns using wrong datatype
- PR #1223 gpuCI: Fix label on rapidsai channel on gpu build scripts
- PR #1242 Add explicit Thrust exec policy to fix NVCATEGORY_TEST segfault on some platforms
- PR #1246 Fix categorical tests that failed due to bad implicit type conversion
- PR #1255 Fix overwriting conda package main label uploads
- PR #1259 Add dlpack includes to pip build


# cuDF 0.5.1 (05 Feb 2019)

## Bug Fixes

- PR #842 Avoid using numpy via cimport to prevent ABI issues in Cython compilation


# cuDF 0.5.0 (28 Jan 2019)

## New Features

- PR #722 Add bzip2 decompression support to `read_csv()`
- PR #693 add ZLIB-based GZIP/ZIP support to `read_csv_strings()`
- PR #411 added null support to gdf_order_by (new API) and cudf_table::sort
- PR #525 Added GitHub Issue templates for bugs, documentation, new features, and questions
- PR #501 CSV Reader: Add support for user-specified decimal point and thousands separator to read_csv_strings()
- PR #455 CSV Reader: Add support for user-specified decimal point and thousands separator to read_csv()
- PR #439 add `DataFrame.drop` method similar to pandas
- PR #356 add `DataFrame.transpose` method and `DataFrame.T` property similar to pandas
- PR #505 CSV Reader: Add support for user-specified boolean values
- PR #350 Implemented Series replace function
- PR #490 Added print_env.sh script to gather relevant environment details when reporting cuDF issues
- PR #474 add ZLIB-based GZIP/ZIP support to `read_csv()`
- PR #547 Added melt similar to `pandas.melt()`
- PR #491 Add CI test script to check for updates to CHANGELOG.md in PRs
- PR #550 Add CI test script to check for style issues in PRs
- PR #558 Add CI scripts for cpu-based conda and gpu-based test builds
- PR #524 Add Boolean Indexing
- PR #564 Update python `sort_values` method to use updated libcudf `gdf_order_by` API
- PR #509 CSV Reader: Input CSV file can now be passed in as a text or a binary buffer
- PR #607 Add `__iter__` and iteritems to DataFrame class
- PR #643 added a new api gdf_replace_nulls that allows a user to replace nulls in a column

## Improvements

- PR #426 Removed sort-based groupby and refactored existing groupby APIs. Also improves C++/CUDA compile time.
- PR #461 Add `CUDF_HOME` variable in README.md to replace relative pathing.
- PR #472 RMM: Created centralized rmm::device_vector alias and rmm::exec_policy
- PR #500 Improved the concurrent hash map class to support partitioned (multi-pass) hash table building.
- PR #454 Improve CSV reader docs and examples
- PR #465 Added templated C++ API for RMM to avoid explicit cast to `void**`
- PR #513 `.gitignore` tweaks
- PR #521 Add `assert_eq` function for testing
- PR #502 Simplify Dockerfile for local dev, eliminate old conda/pip envs
- PR #549 Adds `-rdynamic` compiler flag to nvcc for Debug builds
- PR #472 RMM: Created centralized rmm::device_vector alias and rmm::exec_policy
- PR #577 Added external C++ API for scatter/gather functions
- PR #500 Improved the concurrent hash map class to support partitioned (multi-pass) hash table building
- PR #583 Updated `gdf_size_type` to `int`
- PR #500 Improved the concurrent hash map class to support partitioned (multi-pass) hash table building
- PR #617 Added .dockerignore file. Prevents adding stale cmake cache files to the docker container
- PR #658 Reduced `JOIN_TEST` time by isolating overflow test of hash table size computation
- PR #664 Added Debuging instructions to README
- PR #651 Remove noqa marks in `__init__.py` files
- PR #671 CSV Reader: uncompressed buffer input can be parsed without explicitly specifying compression as None
- PR #684 Make RMM a submodule
- PR #718 Ensure sum, product, min, max methods pandas compatibility on empty datasets
- PR #720 Refactored Index classes to make them more Pandas-like, added CategoricalIndex
- PR #749 Improve to_arrow and from_arrow Pandas compatibility
- PR #766 Remove TravisCI references, remove unused variables from CMake, fix ARROW_VERSION in Cmake
- PR #773 Add build-args back to Dockerfile and handle dependencies based on environment yml file
- PR #781 Move thirdparty submodules to root and symlink in /cpp
- PR #843 Fix broken cudf/python API examples, add new methods to the API index

## Bug Fixes

- PR #569 CSV Reader: Fix days being off-by-one when parsing some dates
- PR #531 CSV Reader: Fix incorrect parsing of quoted numbers
- PR #465 Added templated C++ API for RMM to avoid explicit cast to `void**`
- PR #473 Added missing <random> include
- PR #478 CSV Reader: Add api support for auto column detection, header, mangle_dupe_cols, usecols
- PR #495 Updated README to correct where cffi pytest should be executed
- PR #501 Fix the intermittent segfault caused by the `thousands` and `compression` parameters in the csv reader
- PR #502 Simplify Dockerfile for local dev, eliminate old conda/pip envs
- PR #512 fix bug for `on` parameter in `DataFrame.merge` to allow for None or single column name
- PR #511 Updated python/cudf/bindings/join.pyx to fix cudf merge printing out dtypes
- PR #513 `.gitignore` tweaks
- PR #521 Add `assert_eq` function for testing
- PR #537 Fix CMAKE_CUDA_STANDARD_REQURIED typo in CMakeLists.txt
- PR #447 Fix silent failure in initializing DataFrame from generator
- PR #545 Temporarily disable csv reader thousands test to prevent segfault (test re-enabled in PR #501)
- PR #559 Fix Assertion error while using `applymap` to change the output dtype
- PR #575 Update `print_env.sh` script to better handle missing commands
- PR #612 Prevent an exception from occuring with true division on integer series.
- PR #630 Fix deprecation warning for `pd.core.common.is_categorical_dtype`
- PR #622 Fix Series.append() behaviour when appending values with different numeric dtype
- PR #603 Fix error while creating an empty column using None.
- PR #673 Fix array of strings not being caught in from_pandas
- PR #644 Fix return type and column support of dataframe.quantile()
- PR #634 Fix create `DataFrame.from_pandas()` with numeric column names
- PR #654 Add resolution check for GDF_TIMESTAMP in Join
- PR #648 Enforce one-to-one copy required when using `numba>=0.42.0`
- PR #645 Fix cmake build type handling not setting debug options when CMAKE_BUILD_TYPE=="Debug"
- PR #669 Fix GIL deadlock when launching multiple python threads that make Cython calls
- PR #665 Reworked the hash map to add a way to report the destination partition for a key
- PR #670 CMAKE: Fix env include path taking precedence over libcudf source headers
- PR #674 Check for gdf supported column types
- PR #677 Fix 'gdf_csv_test_Dates' gtest failure due to missing nrows parameter
- PR #604 Fix the parsing errors while reading a csv file using `sep` instead of `delimiter`.
- PR #686 Fix converting nulls to NaT values when converting Series to Pandas/Numpy
- PR #689 CSV Reader: Fix behavior with skiprows+header to match pandas implementation
- PR #691 Fixes Join on empty input DFs
- PR #706 CSV Reader: Fix broken dtype inference when whitespace is in data
- PR #717 CSV reader: fix behavior when parsing a csv file with no data rows
- PR #724 CSV Reader: fix build issue due to parameter type mismatch in a std::max call
- PR #734 Prevents reading undefined memory in gpu_expand_mask_bits numba kernel
- PR #747 CSV Reader: fix an issue where CUDA allocations fail with some large input files
- PR #750 Fix race condition for handling NVStrings in CMake
- PR #719 Fix merge column ordering
- PR #770 Fix issue where RMM submodule pointed to wrong branch and pin other to correct branches
- PR #778 Fix hard coded ABI off setting
- PR #784 Update RMM submodule commit-ish and pip paths
- PR #794 Update `rmm::exec_policy` usage to fix segmentation faults when used as temprory allocator.
- PR #800 Point git submodules to branches of forks instead of exact commits


# cuDF 0.4.0 (05 Dec 2018)

## New Features

- PR #398 add pandas-compatible `DataFrame.shape()` and `Series.shape()`
- PR #394 New documentation feature "10 Minutes to cuDF"
- PR #361 CSV Reader: Add support for strings with delimiters

## Improvements

 - PR #436 Improvements for type_dispatcher and wrapper structs
 - PR #429 Add CHANGELOG.md (this file)
 - PR #266 use faster CUDA-accelerated DataFrame column/Series concatenation.
 - PR #379 new C++ `type_dispatcher` reduces code complexity in supporting many data types.
 - PR #349 Improve performance for creating columns from memoryview objects
 - PR #445 Update reductions to use type_dispatcher. Adds integer types support to sum_of_squares.
 - PR #448 Improve installation instructions in README.md
 - PR #456 Change default CMake build to Release, and added option for disabling compilation of tests

## Bug Fixes

 - PR #444 Fix csv_test CUDA too many resources requested fail.
 - PR #396 added missing output buffer in validity tests for groupbys.
 - PR #408 Dockerfile updates for source reorganization
 - PR #437 Add cffi to Dockerfile conda env, fixes "cannot import name 'librmm'"
 - PR #417 Fix `map_test` failure with CUDA 10
 - PR #414 Fix CMake installation include file paths
 - PR #418 Properly cast string dtypes to programmatic dtypes when instantiating columns
 - PR #427 Fix and tests for Concatenation illegal memory access with nulls


# cuDF 0.3.0 (23 Nov 2018)

## New Features

 - PR #336 CSV Reader string support

## Improvements

 - PR #354 source code refactored for better organization. CMake build system overhaul. Beginning of transition to Cython bindings.
 - PR #290 Add support for typecasting to/from datetime dtype
 - PR #323 Add handling pyarrow boolean arrays in input/out, add tests
 - PR #325 GDF_VALIDITY_UNSUPPORTED now returned for algorithms that don't support non-empty valid bitmasks
 - PR #381 Faster InputTooLarge Join test completes in ms rather than minutes.
 - PR #373 .gitignore improvements
 - PR #367 Doc cleanup & examples for DataFrame methods
 - PR #333 Add Rapids Memory Manager documentation
 - PR #321 Rapids Memory Manager adds file/line location logging and convenience macros
 - PR #334 Implement DataFrame `__copy__` and `__deepcopy__`
 - PR #271 Add NVTX ranges to pygdf
 - PR #311 Document system requirements for conda install

## Bug Fixes

 - PR #337 Retain index on `scale()` function
 - PR #344 Fix test failure due to PyArrow 0.11 Boolean handling
 - PR #364 Remove noexcept from managed_allocator;  CMakeLists fix for NVstrings
 - PR #357 Fix bug that made all series be considered booleans for indexing
 - PR #351 replace conda env configuration for developers
 - PRs #346 #360 Fix CSV reading of negative numbers
 - PR #342 Fix CMake to use conda-installed nvstrings
 - PR #341 Preserve categorical dtype after groupby aggregations
 - PR #315 ReadTheDocs build update to fix missing libcuda.so
 - PR #320 FIX out-of-bounds access error in reductions.cu
 - PR #319 Fix out-of-bounds memory access in libcudf count_valid_bits
 - PR #303 Fix printing empty dataframe


# cuDF 0.2.0 and cuDF 0.1.0

These were initial releases of cuDF based on previously separate pyGDF and libGDF libraries.<|MERGE_RESOLUTION|>--- conflicted
+++ resolved
@@ -2,9 +2,6 @@
 
 ## New Features
 
-<<<<<<< HEAD
-- PR #2105 Add google benchmark for hash-based join
-=======
 - PR #2111 IO Readers: Support memory buffer, file-like object, and URL inputs
 - PR #2012 Add `reindex()` to DataFrame and Series
 - PR #2098 Align DataFrame and Series indices before executing binary ops
@@ -16,7 +13,7 @@
 - PR #2179 Added Java quantiles
 - PR #2157 Add __array_function__ to DataFrame and Series
 - PR #2212 Java support for ORC reader
->>>>>>> a110fdf3
+- PR #2105 Add google benchmark for hash-based join
 
 ## Improvements
 
