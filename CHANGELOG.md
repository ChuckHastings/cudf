--- conflicted
+++ resolved
@@ -65,11 +65,8 @@
 - PR #2736 Pin Jitify branch to v0.10 version
 - PR #2742 IO Readers: Fix possible silent failures when creating `NvStrings` instance
 - PR #2753 Fix java quantile API calls
-<<<<<<< HEAD
+- PR #2762 Fix validity processing for time in java
 - PR #2772 Handle multiindex pandas Series #2772
-=======
-- PR #2762 Fix validity processing for time in java
->>>>>>> e764d368
 
 
 # cuDF 0.9.0 (21 Aug 2019)
