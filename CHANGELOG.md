--- conflicted
+++ resolved
@@ -12,6 +12,7 @@
 - PR #2581 Removed `managed` allocator from hash map classes.
 - PR #2571 Remove unnecessary managed memory from gdf_column_concat
 - PR #2588 Update Series.append documentation
+- PR #2645 libcudf unique_count for Series.nunique 
 
 ## Bug Fixes
 
@@ -23,12 +24,8 @@
 - PR #2621 Fixes the floordiv issue of not promoting float type when rhs is 0
 - PR #2611 Types Test: fix static casting from negative int to string
 - PR #2618 IO Readers: Fix datasource memory map failure for multiple reads
-<<<<<<< HEAD
-- PR #2645 libcudf unique_count for Series.nunique 
-=======
 - PR #2615 fix string category partitioning in java API
 - PR #2641 fix string category and timeunit concat in the java API
->>>>>>> 4b5ad150
 
 
 # cuDF 0.9.0 (Date TBD)
