# cuGraph 0.7.0 (Date TBD)

## New Features

...

## Improvements
- PR #157 Removed cudatoolkit dependency in setup.py
- PR #185 Update docs version
<<<<<<< HEAD
- PR #194 Open source nvgraph in cugraph repository #194
=======
- PR #190 Added a copy option in graph creation
- PR #196 Fix typos in readme intro


>>>>>>> 68b008cf
## Bug Fixes
- PR #169 Disable terminal output in sssp 
- PR #191 Fix double upload bug
- PR #181 Fixed crash/rmm free error when edge values provided
- PR #190 Fixed a memory reference counting error between cudf & cugraph
- PR #190 Fixed a language level warning (cython)

# cuGraph 0.6.0 (22 Mar 2019)

## New Features

- PR #73 Weighted Jaccard bindings
- PR #41 RMAT graph bindings
- PR #43 Louvain binings
- PR #44 SSSP bindings
- PR #47 BSF bindings
- PR #53 New Repo structure
- PR #67 RMM Integration with rmm as as submodule
- PR #82 Spectral Clustering bindings
- PR #82 Clustering metrics binding
- PR #85 Helper functions on python Graph object
- PR #106 Add gpu/build.sh file for gpuCI

## Improvements

- PR #50 Reorganize directory structure to match cuDF
- PR #85 Deleted setup.py and setup.cfg which had been replaced
- PR #95 Code clean up
- PR #96 Relocated mmio.c and mmio.h (external files) to thirdparty/mmio
- PR #97 Updated python tests to speed them up
- PR #100 Added testing for returned vertex and edge identifiers  
- PR #105 Updated python code to follow PEP8 (fixed flake8 complaints)
- PR #121 Cleaned up READEME file
- PR #130 Update conda build recipes
- PR #144 Documentation for top level functions

## Bug Fixes

- PR #48 ABI Fixes
- PR #72 Bug fix for segfault issue getting transpose from adjacency list
- PR #105 Bug fix for memory leaks and python test failures
- PR #110 Bug fix for segfault calling Louvain with only edge list
- PR #115 Fixes for changes in cudf 0.6, pick up RMM from cudf instead of thirdpary
- PR #116 Added netscience.mtx dataset to datasets.tar.gz
- PR #120 Bug fix for segfault calling spectral clustering with only edge list
- PR #123 Fixed weighted Jaccard to assume the input weights are given as a cudf.Series
- PR #152 Fix conda package version string
- PR #160 Added additional link directory to support building on CentOS-7

# cuGraph 0.5.0 (28 Jan 2019)
<|MERGE_RESOLUTION|>--- conflicted
+++ resolved
@@ -7,14 +7,10 @@
 ## Improvements
 - PR #157 Removed cudatoolkit dependency in setup.py
 - PR #185 Update docs version
-<<<<<<< HEAD
 - PR #194 Open source nvgraph in cugraph repository #194
-=======
 - PR #190 Added a copy option in graph creation
 - PR #196 Fix typos in readme intro
 
-
->>>>>>> 68b008cf
 ## Bug Fixes
 - PR #169 Disable terminal output in sssp 
 - PR #191 Fix double upload bug
