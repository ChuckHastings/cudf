--- conflicted
+++ resolved
@@ -183,11 +183,8 @@
 - PR #3369 Add write_partition to dask_cudf to fix to_parquet bug
 - PR #3388 Support getitem with bools when DataFrame has a MultiIndex
 - PR #3408 Fix String and Column (De-)Serialization
-<<<<<<< HEAD
+- PR #3372 Fix dask-distributed scatter_by_map bug
 - PR #3413 Fix dask_cudf read_csv file-list bug
-=======
-- PR #3372 Fix dask-distributed scatter_by_map bug
->>>>>>> 6bfc9185
 
 
 # cuDF 0.10.0 (16 Oct 2019)
