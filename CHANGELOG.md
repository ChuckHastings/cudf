# cuDF 0.8.0 (Date TBD)

## New Features

- PR #1524 Add GPU-accelerated JSON Lines parser with limited feature set
- PR #1569 Add support for Json objects to the JSON Lines reader
- PR #1622 Add Series.loc
- PR #1654 Add cudf::apply_boolean_mask: faster replacement for gdf_apply_stencil
- PR #1487 cython gather/scatter
- PR #1310 Implemented the slice/split functionality.
- PR #1630 Add Python layer to the GPU-accelerated JSON reader
- PR #1745 Add rounding of numeric columns via Numba
- PR #1772 JSON reader: add support for BytesIO and StringIO input
- PR #1527 Support GDF_BOOL8 in readers and writers
- PR #1819 Logical operators (AND, OR, NOT) for libcudf and cuDF
- PR #1813 ORC Reader: Add support for stripe selection
- PR #1828 JSON Reader: add suport for bool8 columns
- PR #1833 Add column iterator with/without nulls
- PR #1665 Add the point-in-polygon GIS function
- PR #1863 Series and Dataframe methods for all and any
- PR #1921 Add additional formats for typecasting to/from strings
- PR #1807 Add Series.dropna()
- PR #1948 Add operator functions like `Series.add()` to DataFrame and Series
- PR #1954 Add skip test argument to GPU build script
- PR #1984 Add rolling window operations Series.rolling() and DataFrame.rolling()
- PR #1542 Python method and bindings for to_csv
<<<<<<< HEAD
- PR #1845 Add cudf::drop_duplicates, DataFrame.drop_duplicates

=======
- PR #1998 Add google benchmark to cudf
>>>>>>> 1ebf10fb

## Improvements

- PR #1538 Replacing LesserRTTI with inequality_comparator
- PR #1703 C++: Added non-aggregating `insert` to `concurrent_unordered_map` with specializations to store pairs with a single atomicCAS when possible.
- PR #1422 C++: Added a RAII wrapper for CUDA streams
- PR #1701 Added `unique` method for stringColumns
- PR #1713 Add documentation for Dask-XGBoost
- PR #1666 CSV Reader: Improve performance for files with large number of columns
- PR #1725 Enable the ability to use a single column groupby as its own index
- PR #1759 Add an example showing simultaneous rolling averages to `apply_grouped` documentation
- PR #1746 C++: Remove unused code: `windowed_ops.cu`, `sorting.cu`, `hash_ops.cu`
- PR #1748 C++: Add `bool` nullability flag to `device_table` row operators
- PR #1764 Improve Numerical column: `mean_var` and `mean`
- PR #1767 Speed up Python unit tests
- PR #1770 Added build.sh script, updated CI scripts and documentation
- PR #1739 ORC Reader: Add more pytest coverage
- PR #1390 Added some basic utility functions for `gdf_column`'s
- PR #1791 Added general column comparison code for testing
- PR #1795 Add printing of git submodule info to `print_env.sh`
- PR #1796 Removing old sort based group by code and gdf_filter
- PR #1811 Added funtions for copying/allocating `cudf::table`s
- PR #1838 Improve columnops.column_empty so that it returns typed columns instead of a generic Column
- PR #1890 Add utils.get_dummies- a pandas-like wrapper around one_hot-encoding
- PR #1823 CSV Reader: default the column type to string for empty dataframes
- PR #1827 Create bindings for scalar-vector binops, and update one_hot_encoding to use them
- PR #1817 Operators now support different sized dataframes as long as they don't share different sized columns
- PR #1855 Transition replace_nulls to new C++ API and update corresponding Cython/Python code
- PR #1858 Add `std::initializer_list` constructor to `column_wrapper`
- PR #1846 C++ type-erased gdf_equal_columns test util; fix gdf_equal_columns logic error
- PR #1390 Added some basic utility functions for `gdf_column`s
- PR #1391 Tidy up bit-resolution-operation and bitmask class code
- PR #1882 Add iloc functionality to MultiIndex dataframes
- PR #1884 Rolling windows: general enhancements and better coverage for unit tests
- PR #1886 support GDF_STRING_CATEGORY columns in apply_boolean_mask, drop_nulls and other libcudf functions
- PR #1896 Improve performance of groupby with levels specified in dask-cudf
- PR #1915 Improve iloc performance for non-contiguous row selection
- PR #1859 Convert read_json into a C++ API
- PR #1919 Rename libcudf namespace gdf to namespace cudf
- PR #1850 Support left_on and right_on for DataFrame merge operator
- PR #1930 Specialize constructor for `cudf::bool8` to cast argument to `bool`
- PR #1938 Add default constructor for `column_wrapper`
- PR #1952 consolidate libcudf public API headers in include/cudf
- PR #1949 Improved selection with boolmask using libcudf `apply_boolean_mask`
- PR #1956 Add support for nulls in `query()`
- PR #1973 Update `std::tuple` to `std::pair` in top-most libcudf APIs and C++ transition guide
- PR #1981 Convert read_csv into a C++ API
- PR #1868 ORC Reader: Support row index for speed up on small/medium datasets
- PR #1964 Added support for list-like types in Series.str.cat
- PR #2003 Removed few redundant unit-tests from test_string.py::test_string_cat
- PR #1944 Groupby design improvements


## Bug Fixes

- PR #1465 Fix for test_orc.py and test_sparse_df.py test failures
- PR #1583 Fix underlying issue in `as_index()` that was causing `Series.quantile()` to fail
- PR #1680 Add errors= keyword to drop() to fix cudf-dask bug
- PR #1651 Fix `query` function on empty dataframe
- PR #1616 Fix CategoricalColumn to access categories by index instead of iteration
- PR #1660 Fix bug in `loc` when indexing with a column name (a string)
- PR #1683 ORC reader: fix timestamp conversion to UTC
- PR #1613 Improve CategoricalColumn.fillna(-1) performance
- PR #1642 Fix failure of CSV_TEST gdf_csv_test.SkiprowsNrows on multiuser systems
- PR #1709 Fix handling of `datetime64[ms]` in `dataframe.select_dtypes`
- PR #1704 CSV Reader: Add support for the plus sign in number fields
- PR #1687 CSV reader: return an empty dataframe for zero size input
- PR #1757 Concatenating columns with null columns
- PR #1755 Add col_level keyword argument to melt
- PR #1758 Fix df.set_index() when setting index from an empty column
- PR #1749 ORC reader: fix long strings of NULL values resulting in incorrect data
- PR #1742 Parquet Reader: Fix index column name to match PANDAS compat
- PR #1782 Update libcudf doc version
- PR #1783 Update conda dependencies
- PR #1786 Maintain the original series name in series.unique output
- PR #1760 CSV Reader: fix segfault when dtype list only includes columns from usecols list
- PR #1831 build.sh: Assuming python is in PATH instead of using PYTHON env var
- PR #1839 Raise an error instead of segfaulting when transposing a DataFrame with StringColumns
- PR #1840 Retain index correctly during merge left_on right_on
- PR #1825 cuDF: Multiaggregation Groupby Failures
- PR #1789 CSV Reader: Fix missing support for specifying `int8` and `int16` dtypes
- PR #1857 Cython Bindings: Handle `bool` columns while calling `column_view_from_NDArrays`
- PR #1849 Allow DataFrame support methods to pass arguments to the methods
- PR #1847 Fixed #1375 by moving the nvstring check into the wrapper function
- PR #1864 Fixing cudf reduction for POWER platform
- PR #1869 Parquet reader: fix Dask timestamps not matching with Pandas (convert to milliseconds)
- PR #1876 add dtype=bool for `any`, `all` to treat integer column correctly
- PR #1875 CSV reader: take NaN values into account in dtype detection
- PR #1873 Add column dtype checking for the all/any methods
- PR #1902 Bug with string iteration in _apply_basic_agg
- PR #1887 Fix for initialization issue in pq_read_arg,orc_read_arg
- PR #1867 JSON reader: add support for null/empty fields, including the 'null' literal
- PR #1891 Fix bug #1750 in string column comparison
- PR #1909 Support of `to_pandas()` of boolean series with null values
- PR #1923 Use prefix removal when two aggs are called on a SeriesGroupBy
- PR #1914 Zero initialize gdf_column local variables
- PR #1959 Add support for comparing boolean Series to scalar
- PR #1966 Ignore index fix in series append
- PR #1967 Compute index __sizeof__ only once for DataFrame __sizeof__
- PR #1977 Support CUDA installation in default system directories
- PR #1982 Fixes incorrect index name after join operation
- PR #1985 Implement `GDF_PYMOD`, a special modulo that follows python's sign rules
- PR #1991 Parquet reader: fix decoding of NULLs
- PR #1990 Fixes a rendering bug in the `apply_grouped` documentation
- PR #1978 Fix for values being filled in an empty dataframe 
- PR #2001 Correctly create MultiColumn from Pandas MultiColumn
- PR #2006 Handle empty dataframe groupby construction for dask


# cudf 0.7.2 (16 May 2019)

## New Features

- PR #1735 Added overload for atomicAdd on int64. Streamlined implementation of custom atomic overloads.
- PR #1741 Add MultiIndex concatenation

## Bug Fixes

- PR #1718 Fix issue with SeriesGroupBy MultiIndex in dask-cudf
- PR #1734 Python: fix performance regression for groupby count() aggregations
- PR #1768 Cython: fix handling read only schema buffers in gpuarrow reader


# cudf 0.7.1 (11 May 2019)

## New Features

- PR #1702 Lazy load MultiIndex to return groupby performance to near optimal.

## Bug Fixes

- PR #1708 Fix handling of `datetime64[ms]` in `dataframe.select_dtypes`


# cuDF 0.7.0 (10 May 2019)

## New Features

- PR #982 Implement gdf_group_by_without_aggregations and gdf_unique_indices functions
- PR #1142 Add `GDF_BOOL` column type
- PR #1194 Implement overloads for CUDA atomic operations
- PR #1292 Implemented Bitwise binary ops AND, OR, XOR (&, |, ^)
- PR #1235 Add GPU-accelerated Parquet Reader
- PR #1335 Added local_dict arg in `DataFrame.query()`.
- PR #1282 Add Series and DataFrame.describe()
- PR #1356 Rolling windows
- PR #1381 Add DataFrame._get_numeric_data
- PR #1388 Add CODEOWNERS file to auto-request reviews based on where changes are made
- PR #1396 Add DataFrame.drop method
- PR #1413 Add DataFrame.melt method
- PR #1412 Add DataFrame.pop()
- PR #1419 Initial CSV writer function
- PR #1441 Add Series level cumulative ops (cumsum, cummin, cummax, cumprod)
- PR #1420 Add script to build and test on a local gpuCI image
- PR #1440 Add DatetimeColumn.min(), DatetimeColumn.max()
- PR #1455 Add Series.Shift via Numba kernel
- PR #1441 Add Series level cumulative ops (cumsum, cummin, cummax, cumprod)
- PR #1461 Add Python coverage test to gpu build
- PR #1445 Parquet Reader: Add selective reading of rows and row group
- PR #1532 Parquet Reader: Add support for INT96 timestamps
- PR #1516 Add Series and DataFrame.ndim
- PR #1556 Add libcudf C++ transition guide
- PR #1466 Add GPU-accelerated ORC Reader
- PR #1565 Add build script for nightly doc builds
- PR #1508 Add Series isna, isnull, and notna
- PR #1456 Add Series.diff() via Numba kernel
- PR #1588 Add Index `astype` typecasting
- PR #1301 MultiIndex support
- PR #1599 Level keyword supported in groupby
- PR #929 Add support operations to dataframe
- PR #1609 Groupby accept list of Series
- PR #1658 Support `group_keys=True` keyword in groupby method

## Improvements

- PR #1531 Refactor closures as private functions in gpuarrow
- PR #1404 Parquet reader page data decoding speedup
- PR #1076 Use `type_dispatcher` in join, quantiles, filter, segmented sort, radix sort and hash_groupby
- PR #1202 Simplify README.md
- PR #1149 CSV Reader: Change convertStrToValue() functions to `__device__` only
- PR #1238 Improve performance of the CUDA trie used in the CSV reader
- PR #1278 Update CONTRIBUTING for new conda environment yml naming conventions
- PR #1163 Refactored UnaryOps. Reduced API to two functions: `gdf_unary_math` and `gdf_cast`. Added `abs`, `-`, and `~` ops. Changed bindings to Cython
- PR #1284 Update docs version
- PR #1287 add exclude argument to cudf.select_dtype function
- PR #1286 Refactor some of the CSV Reader kernels into generic utility functions
- PR #1291 fillna in `Series.to_gpu_array()` and `Series.to_array()` can accept the scalar too now.
- PR #1005 generic `reduction` and `scan` support
- PR #1349 Replace modernGPU sort join with thrust.
- PR #1363 Add a dataframe.mean(...) that raises NotImplementedError to satisfy `dask.dataframe.utils.is_dataframe_like`
- PR #1319 CSV Reader: Use column wrapper for gdf_column output alloc/dealloc
- PR #1376 Change series quantile default to linear
- PR #1399 Replace CFFI bindings for NVTX functions with Cython bindings
- PR #1389 Refactored `set_null_count()`
- PR #1386 Added macros `GDF_TRY()`, `CUDF_TRY()` and `ASSERT_CUDF_SUCCEEDED()`
- PR #1435 Rework CMake and conda recipes to depend on installed libraries
- PR #1391 Tidy up bit-resolution-operation and bitmask class code
- PR #1439 Add cmake variable to enable compiling CUDA code with -lineinfo
- PR #1462 Add ability to read parquet files from arrow::io::RandomAccessFile
- PR #1453 Convert CSV Reader CFFI to Cython
- PR #1479 Convert Parquet Reader CFFI to Cython
- PR #1397 Add a utility function for producing an overflow-safe kernel launch grid configuration
- PR #1382 Add GPU parsing of nested brackets to cuIO parsing utilities
- PR #1481 Add cudf::table constructor to allocate a set of `gdf_column`s
- PR #1484 Convert GroupBy CFFI to Cython
- PR #1463 Allow and default melt keyword argument var_name to be None
- PR #1486 Parquet Reader: Use device_buffer rather than device_ptr
- PR #1525 Add cudatoolkit conda dependency
- PR #1520 Renamed `src/dataframe` to `src/table` and moved `table.hpp`. Made `types.hpp` to be type declarations only.
- PR #1492 Convert transpose CFFI to Cython
- PR #1495 Convert binary and unary ops CFFI to Cython
- PR #1503 Convert sorting and hashing ops CFFI to Cython
- PR #1522 Use latest release version in update-version CI script
- PR #1533 Remove stale join CFFI, fix memory leaks in join Cython
- PR #1521 Added `row_bitmask` to compute bitmask for rows of a table. Merged `valids_ops.cu` and `bitmask_ops.cu`
- PR #1553 Overload `hash_row` to avoid using intial hash values. Updated `gdf_hash` to select between overloads
- PR #1585 Updated `cudf::table` to maintain own copy of wrapped `gdf_column*`s
- PR #1559 Add `except +` to all Cython function definitions to catch C++ exceptions properly
- PR #1617 `has_nulls` and `column_dtypes` for `cudf::table`
- PR #1590 Remove CFFI from the build / install process entirely
- PR #1536 Convert gpuarrow CFFI to Cython
- PR #1655 Add `Column._pointer` as a way to access underlying `gdf_column*` of a `Column`
- PR #1655 Update readme conda install instructions for cudf version 0.6 and 0.7


## Bug Fixes

- PR #1233 Fix dtypes issue while adding the column to `str` dataframe.
- PR #1254 CSV Reader: fix data type detection for floating-point numbers in scientific notation
- PR #1289 Fix looping over each value instead of each category in concatenation
- PR #1293 Fix Inaccurate error message in join.pyx
- PR #1308 Add atomicCAS overload for `int8_t`, `int16_t`
- PR #1317 Fix catch polymorphic exception by reference in ipc.cu
- PR #1325 Fix dtype of null bitmasks to int8
- PR #1326 Update build documentation to use -DCMAKE_CXX11_ABI=ON
- PR #1334 Add "na_position" argument to CategoricalColumn sort_by_values
- PR #1321 Fix out of bounds warning when checking Bzip2 header
- PR #1359 Add atomicAnd/Or/Xor for integers
- PR #1354 Fix `fillna()` behaviour when replacing values with different dtypes
- PR #1347 Fixed core dump issue while passing dict_dtypes without column names in `cudf.read_csv()`
- PR #1379 Fixed build failure caused due to error: 'col_dtype' may be used uninitialized
- PR #1392 Update cudf Dockerfile and package_versions.sh
- PR #1385 Added INT8 type to `_schema_to_dtype` for use in GpuArrowReader
- PR #1393 Fixed a bug in `gdf_count_nonzero_mask()` for the case of 0 bits to count
- PR #1395 Update CONTRIBUTING to use the environment variable CUDF_HOME
- PR #1416 Fix bug at gdf_quantile_exact and gdf_quantile_appox
- PR #1421 Fix remove creation of series multiple times during `add_column()`
- PR #1405 CSV Reader: Fix memory leaks on read_csv() failure
- PR #1328 Fix CategoricalColumn to_arrow() null mask
- PR #1433 Fix NVStrings/categories includes
- PR #1432 Update NVStrings to 0.7.* to coincide with 0.7 development
- PR #1483 Modify CSV reader to avoid cropping blank quoted characters in non-string fields
- PR #1446 Merge 1275 hotfix from master into branch-0.7
- PR #1447 Fix legacy groupby apply docstring
- PR #1451 Fix hash join estimated result size is not correct
- PR #1454 Fix local build script improperly change directory permissions
- PR #1490 Require Dask 1.1.0+ for `is_dataframe_like` test or skip otherwise.
- PR #1491 Use more specific directories & groups in CODEOWNERS
- PR #1497 Fix Thrust issue on CentOS caused by missing default constructor of host_vector elements
- PR #1498 Add missing include guard to device_atomics.cuh and separated DEVICE_ATOMICS_TEST
- PR #1506 Fix csv-write call to updated NVStrings method
- PR #1510 Added nvstrings `fillna()` function
- PR #1507 Parquet Reader: Default string data to GDF_STRING
- PR #1535 Fix doc issue to ensure correct labelling of cudf.series
- PR #1537 Fix `undefined reference` link error in HashPartitionTest
- PR #1548 Fix ci/local/build.sh README from using an incorrect image example
- PR #1551 CSV Reader: Fix integer column name indexing
- PR #1586 Fix broken `scalar_wrapper::operator==`
- PR #1591 ORC/Parquet Reader: Fix missing import for FileNotFoundError exception
- PR #1573 Parquet Reader: Fix crash due to clash with ORC reader datasource
- PR #1607 Revert change of `column.to_dense_buffer` always return by copy for performance concerns
- PR #1618 ORC reader: fix assert & data output when nrows/skiprows isn't aligned to stripe boundaries
- PR #1631 Fix failure of TYPES_TEST on some gcc-7 based systems.
- PR #1641 CSV Reader: Fix skip_blank_lines behavior with Windows line terminators (\r\n)
- PR #1648 ORC reader: fix non-deterministic output when skiprows is non-zero
- PR #1676 Fix groupby `as_index` behaviour with `MultiIndex`
- PR #1659 Fix bug caused by empty groupbys and multiindex slicing throwing exceptions
- PR #1656 Correct Groupby failure in dask when un-aggregable columns are left in dataframe.
- PR #1689 Fix groupby performance regression
- PR #1694 Add Cython as a runtime dependency since it's required in `setup.py`


# cuDF 0.6.1 (25 Mar 2019)

## Bug Fixes

- PR #1275 Fix CentOS exception in DataFrame.hash_partition from using value "returned" by a void function


# cuDF 0.6.0 (22 Mar 2019)

## New Features

- PR #760 Raise `FileNotFoundError` instead of `GDF_FILE_ERROR` in `read_csv` if the file does not exist
- PR #539 Add Python bindings for replace function
- PR #823 Add Doxygen configuration to enable building HTML documentation for libcudf C/C++ API
- PR #807 CSV Reader: Add byte_range parameter to specify the range in the input file to be read
- PR #857 Add Tail method for Series/DataFrame and update Head method to use iloc
- PR #858 Add series feature hashing support
- PR #871 CSV Reader: Add support for NA values, including user specified strings
- PR #893 Adds PyArrow based parquet readers / writers to Python, fix category dtype handling, fix arrow ingest buffer size issues
- PR #867 CSV Reader: Add support for ignoring blank lines and comment lines
- PR #887 Add Series digitize method
- PR #895 Add Series groupby
- PR #898 Add DataFrame.groupby(level=0) support
- PR #920 Add feather, JSON, HDF5 readers / writers from PyArrow / Pandas
- PR #888 CSV Reader: Add prefix parameter for column names, used when parsing without a header
- PR #913 Add DLPack support: convert between cuDF DataFrame and DLTensor
- PR #939 Add ORC reader from PyArrow
- PR #918 Add Series.groupby(level=0) support
- PR #906 Add binary and comparison ops to DataFrame
- PR #958 Support unary and binary ops on indexes
- PR #964 Add `rename` method to `DataFrame`, `Series`, and `Index`
- PR #985 Add `Series.to_frame` method
- PR #985 Add `drop=` keyword to reset_index method
- PR #994 Remove references to pygdf
- PR #990 Add external series groupby support
- PR #988 Add top-level merge function to cuDF
- PR #992 Add comparison binaryops to DateTime columns
- PR #996 Replace relative path imports with absolute paths in tests
- PR #995 CSV Reader: Add index_col parameter to specify the column name or index to be used as row labels
- PR #1004 Add `from_gpu_matrix` method to DataFrame
- PR #997 Add property index setter
- PR #1007 Replace relative path imports with absolute paths in cudf
- PR #1013 select columns with df.columns
- PR #1016 Rename Series.unique_count() to nunique() to match pandas API
- PR #947 Prefixsum to handle nulls and float types
- PR #1029 Remove rest of relative path imports
- PR #1021 Add filtered selection with assignment for Dataframes
- PR #872 Adding NVCategory support to cudf apis
- PR #1052 Add left/right_index and left/right_on keywords to merge
- PR #1091 Add `indicator=` and `suffixes=` keywords to merge
- PR #1107 Add unsupported keywords to Series.fillna
- PR #1032 Add string support to cuDF python
- PR #1136 Removed `gdf_concat`
- PR #1153 Added function for getting the padded allocation size for valid bitmask
- PR #1148 Add cudf.sqrt for dataframes and Series
- PR #1159 Add Python bindings for libcudf dlpack functions
- PR #1155 Add __array_ufunc__ for DataFrame and Series for sqrt
- PR #1168 to_frame for series accepts a name argument


## Improvements

- PR #1218 Add dask-cudf page to API docs
- PR #892 Add support for heterogeneous types in binary ops with JIT
- PR #730 Improve performance of `gdf_table` constructor
- PR #561 Add Doxygen style comments to Join CUDA functions
- PR #813 unified libcudf API functions by replacing gpu_ with gdf_
- PR #822 Add support for `__cuda_array_interface__` for ingest
- PR #756 Consolidate common helper functions from unordered map and multimap
- PR #753 Improve performance of groupby sum and average, especially for cases with few groups.
- PR #836 Add ingest support for arrow chunked arrays in Column, Series, DataFrame creation
- PR #763 Format doxygen comments for csv_read_arg struct
- PR #532 CSV Reader: Use type dispatcher instead of switch block
- PR #694 Unit test utilities improvements
- PR #878 Add better indexing to Groupby
- PR #554 Add `empty` method and `is_monotonic` attribute to `Index`
- PR #1040 Fixed up Doxygen comment tags
- PR #909 CSV Reader: Avoid host->device->host copy for header row data
- PR #916 Improved unit testing and error checking for `gdf_column_concat`
- PR #941 Replace `numpy` call in `Series.hash_encode` with `numba`
- PR #942 Added increment/decrement operators for wrapper types
- PR #943 Updated `count_nonzero_mask` to return `num_rows` when the mask is null
- PR #952 Added trait to map C++ type to `gdf_dtype`
- PR #966 Updated RMM submodule.
- PR #998 Add IO reader/writer modules to API docs, fix for missing cudf.Series docs
- PR #1017 concatenate along columns for Series and DataFrames
- PR #1002 Support indexing a dataframe with another boolean dataframe
- PR #1018 Better concatenation for Series and Dataframes
- PR #1036 Use Numpydoc style docstrings
- PR #1047 Adding gdf_dtype_extra_info to gdf_column_view_augmented
- PR #1054 Added default ctor to SerialTrieNode to overcome Thrust issue in CentOS7 + CUDA10
- PR #1024 CSV Reader: Add support for hexadecimal integers in integral-type columns
- PR #1033 Update `fillna()` to use libcudf function `gdf_replace_nulls`
- PR #1066 Added inplace assignment for columns and select_dtypes for dataframes
- PR #1026 CSV Reader: Change the meaning and type of the quoting parameter to match Pandas
- PR #1100 Adds `CUDF_EXPECTS` error-checking macro
- PR #1092 Fix select_dtype docstring
- PR #1111 Added cudf::table
- PR #1108 Sorting for datetime columns
- PR #1120 Return a `Series` (not a `Column`) from `Series.cat.set_categories()`
- PR #1128 CSV Reader: The last data row does not need to be line terminated
- PR #1183 Bump Arrow version to 0.12.1
- PR #1208 Default to CXX11_ABI=ON
- PR #1252 Fix NVStrings dependencies for cuda 9.2 and 10.0

## Bug Fixes

- PR #821 Fix flake8 issues revealed by flake8 update
- PR #808 Resolved renamed `d_columns_valids` variable name
- PR #820 CSV Reader: fix the issue where reader adds additional rows when file uses \r\n as a line terminator
- PR #780 CSV Reader: Fix scientific notation parsing and null values for empty quotes
- PR #815 CSV Reader: Fix data parsing when tabs are present in the input CSV file
- PR #850 Fix bug where left joins where the left df has 0 rows causes a crash
- PR #861 Fix memory leak by preserving the boolean mask index
- PR #875 Handle unnamed indexes in to/from arrow functions
- PR #877 Fix ingest of 1 row arrow tables in from arrow function
- PR #876 Added missing `<type_traits>` include
- PR #889 Deleted test_rmm.py which has now moved to RMM repo
- PR #866 Merge v0.5.1 numpy ABI hotfix into 0.6
- PR #917 value_counts return int type on empty columns
- PR #611 Renamed `gdf_reduce_optimal_output_size()` -> `gdf_reduction_get_intermediate_output_size()`
- PR #923 fix index for negative slicing for cudf dataframe and series
- PR #927 CSV Reader: Fix category GDF_CATEGORY hashes not being computed properly
- PR #921 CSV Reader: Fix parsing errors with delim_whitespace, quotations in the header row, unnamed columns
- PR #933 Fix handling objects of all nulls in series creation
- PR #940 CSV Reader: Fix an issue where the last data row is missing when using byte_range
- PR #945 CSV Reader: Fix incorrect datetime64 when milliseconds or space separator are used
- PR #959 Groupby: Problem with column name lookup
- PR #950 Converting dataframe/recarry with non-contiguous arrays
- PR #963 CSV Reader: Fix another issue with missing data rows when using byte_range
- PR #999 Fix 0 sized kernel launches and empty sort_index exception
- PR #993 Fix dtype in selecting 0 rows from objects
- PR #1009 Fix performance regression in `to_pandas` method on DataFrame
- PR #1008 Remove custom dask communication approach
- PR #1001 CSV Reader: Fix a memory access error when reading a large (>2GB) file with date columns
- PR #1019 Binary Ops: Fix error when one input column has null mask but other doesn't
- PR #1014 CSV Reader: Fix false positives in bool value detection
- PR #1034 CSV Reader: Fix parsing floating point precision and leading zero exponents
- PR #1044 CSV Reader: Fix a segfault when byte range aligns with a page
- PR #1058 Added support for `DataFrame.loc[scalar]`
- PR #1060 Fix column creation with all valid nan values
- PR #1073 CSV Reader: Fix an issue where a column name includes the return character
- PR #1090 Updating Doxygen Comments
- PR #1080 Fix dtypes returned from loc / iloc because of lists
- PR #1102 CSV Reader: Minor fixes and memory usage improvements
- PR #1174: Fix release script typo
- PR #1137 Add prebuild script for CI
- PR #1118 Enhanced the `DataFrame.from_records()` feature
- PR #1129 Fix join performance with index parameter from using numpy array
- PR #1145 Issue with .agg call on multi-column dataframes
- PR #908 Some testing code cleanup
- PR #1167 Fix issue with null_count not being set after inplace fillna()
- PR #1184 Fix iloc performance regression
- PR #1185 Support left_on/right_on and also on=str in merge
- PR #1200 Fix allocating bitmasks with numba instead of rmm in allocate_mask function
- PR #1213 Fix bug with csv reader requesting subset of columns using wrong datatype
- PR #1223 gpuCI: Fix label on rapidsai channel on gpu build scripts
- PR #1242 Add explicit Thrust exec policy to fix NVCATEGORY_TEST segfault on some platforms
- PR #1246 Fix categorical tests that failed due to bad implicit type conversion
- PR #1255 Fix overwriting conda package main label uploads
- PR #1259 Add dlpack includes to pip build


# cuDF 0.5.1 (05 Feb 2019)

## Bug Fixes

- PR #842 Avoid using numpy via cimport to prevent ABI issues in Cython compilation


# cuDF 0.5.0 (28 Jan 2019)

## New Features

- PR #722 Add bzip2 decompression support to `read_csv()`
- PR #693 add ZLIB-based GZIP/ZIP support to `read_csv_strings()`
- PR #411 added null support to gdf_order_by (new API) and cudf_table::sort
- PR #525 Added GitHub Issue templates for bugs, documentation, new features, and questions
- PR #501 CSV Reader: Add support for user-specified decimal point and thousands separator to read_csv_strings()
- PR #455 CSV Reader: Add support for user-specified decimal point and thousands separator to read_csv()
- PR #439 add `DataFrame.drop` method similar to pandas
- PR #356 add `DataFrame.transpose` method and `DataFrame.T` property similar to pandas
- PR #505 CSV Reader: Add support for user-specified boolean values
- PR #350 Implemented Series replace function
- PR #490 Added print_env.sh script to gather relevant environment details when reporting cuDF issues
- PR #474 add ZLIB-based GZIP/ZIP support to `read_csv()`
- PR #547 Added melt similar to `pandas.melt()`
- PR #491 Add CI test script to check for updates to CHANGELOG.md in PRs
- PR #550 Add CI test script to check for style issues in PRs
- PR #558 Add CI scripts for cpu-based conda and gpu-based test builds
- PR #524 Add Boolean Indexing
- PR #564 Update python `sort_values` method to use updated libcudf `gdf_order_by` API
- PR #509 CSV Reader: Input CSV file can now be passed in as a text or a binary buffer
- PR #607 Add `__iter__` and iteritems to DataFrame class
- PR #643 added a new api gdf_replace_nulls that allows a user to replace nulls in a column

## Improvements

- PR #426 Removed sort-based groupby and refactored existing groupby APIs. Also improves C++/CUDA compile time.
- PR #461 Add `CUDF_HOME` variable in README.md to replace relative pathing.
- PR #472 RMM: Created centralized rmm::device_vector alias and rmm::exec_policy
- PR #500 Improved the concurrent hash map class to support partitioned (multi-pass) hash table building.
- PR #454 Improve CSV reader docs and examples
- PR #465 Added templated C++ API for RMM to avoid explicit cast to `void**`
- PR #513 `.gitignore` tweaks
- PR #521 Add `assert_eq` function for testing
- PR #502 Simplify Dockerfile for local dev, eliminate old conda/pip envs
- PR #549 Adds `-rdynamic` compiler flag to nvcc for Debug builds
- PR #472 RMM: Created centralized rmm::device_vector alias and rmm::exec_policy
- PR #577 Added external C++ API for scatter/gather functions
- PR #500 Improved the concurrent hash map class to support partitioned (multi-pass) hash table building
- PR #583 Updated `gdf_size_type` to `int`
- PR #500 Improved the concurrent hash map class to support partitioned (multi-pass) hash table building
- PR #617 Added .dockerignore file. Prevents adding stale cmake cache files to the docker container
- PR #658 Reduced `JOIN_TEST` time by isolating overflow test of hash table size computation
- PR #664 Added Debuging instructions to README
- PR #651 Remove noqa marks in `__init__.py` files
- PR #671 CSV Reader: uncompressed buffer input can be parsed without explicitly specifying compression as None
- PR #684 Make RMM a submodule
- PR #718 Ensure sum, product, min, max methods pandas compatibility on empty datasets
- PR #720 Refactored Index classes to make them more Pandas-like, added CategoricalIndex
- PR #749 Improve to_arrow and from_arrow Pandas compatibility
- PR #766 Remove TravisCI references, remove unused variables from CMake, fix ARROW_VERSION in Cmake
- PR #773 Add build-args back to Dockerfile and handle dependencies based on environment yml file
- PR #781 Move thirdparty submodules to root and symlink in /cpp
- PR #843 Fix broken cudf/python API examples, add new methods to the API index

## Bug Fixes

- PR #569 CSV Reader: Fix days being off-by-one when parsing some dates
- PR #531 CSV Reader: Fix incorrect parsing of quoted numbers
- PR #465 Added templated C++ API for RMM to avoid explicit cast to `void**`
- PR #473 Added missing <random> include
- PR #478 CSV Reader: Add api support for auto column detection, header, mangle_dupe_cols, usecols
- PR #495 Updated README to correct where cffi pytest should be executed
- PR #501 Fix the intermittent segfault caused by the `thousands` and `compression` parameters in the csv reader
- PR #502 Simplify Dockerfile for local dev, eliminate old conda/pip envs
- PR #512 fix bug for `on` parameter in `DataFrame.merge` to allow for None or single column name
- PR #511 Updated python/cudf/bindings/join.pyx to fix cudf merge printing out dtypes
- PR #513 `.gitignore` tweaks
- PR #521 Add `assert_eq` function for testing
- PR #537 Fix CMAKE_CUDA_STANDARD_REQURIED typo in CMakeLists.txt
- PR #447 Fix silent failure in initializing DataFrame from generator
- PR #545 Temporarily disable csv reader thousands test to prevent segfault (test re-enabled in PR #501)
- PR #559 Fix Assertion error while using `applymap` to change the output dtype
- PR #575 Update `print_env.sh` script to better handle missing commands
- PR #612 Prevent an exception from occuring with true division on integer series.
- PR #630 Fix deprecation warning for `pd.core.common.is_categorical_dtype`
- PR #622 Fix Series.append() behaviour when appending values with different numeric dtype
- PR #603 Fix error while creating an empty column using None.
- PR #673 Fix array of strings not being caught in from_pandas
- PR #644 Fix return type and column support of dataframe.quantile()
- PR #634 Fix create `DataFrame.from_pandas()` with numeric column names
- PR #654 Add resolution check for GDF_TIMESTAMP in Join
- PR #648 Enforce one-to-one copy required when using `numba>=0.42.0`
- PR #645 Fix cmake build type handling not setting debug options when CMAKE_BUILD_TYPE=="Debug"
- PR #669 Fix GIL deadlock when launching multiple python threads that make Cython calls
- PR #665 Reworked the hash map to add a way to report the destination partition for a key
- PR #670 CMAKE: Fix env include path taking precedence over libcudf source headers
- PR #674 Check for gdf supported column types
- PR #677 Fix 'gdf_csv_test_Dates' gtest failure due to missing nrows parameter
- PR #604 Fix the parsing errors while reading a csv file using `sep` instead of `delimiter`.
- PR #686 Fix converting nulls to NaT values when converting Series to Pandas/Numpy
- PR #689 CSV Reader: Fix behavior with skiprows+header to match pandas implementation
- PR #691 Fixes Join on empty input DFs
- PR #706 CSV Reader: Fix broken dtype inference when whitespace is in data
- PR #717 CSV reader: fix behavior when parsing a csv file with no data rows
- PR #724 CSV Reader: fix build issue due to parameter type mismatch in a std::max call
- PR #734 Prevents reading undefined memory in gpu_expand_mask_bits numba kernel
- PR #747 CSV Reader: fix an issue where CUDA allocations fail with some large input files
- PR #750 Fix race condition for handling NVStrings in CMake
- PR #719 Fix merge column ordering
- PR #770 Fix issue where RMM submodule pointed to wrong branch and pin other to correct branches
- PR #778 Fix hard coded ABI off setting
- PR #784 Update RMM submodule commit-ish and pip paths
- PR #794 Update `rmm::exec_policy` usage to fix segmentation faults when used as temprory allocator.
- PR #800 Point git submodules to branches of forks instead of exact commits


# cuDF 0.4.0 (05 Dec 2018)

## New Features

- PR #398 add pandas-compatible `DataFrame.shape()` and `Series.shape()`
- PR #394 New documentation feature "10 Minutes to cuDF"
- PR #361 CSV Reader: Add support for strings with delimiters

## Improvements

 - PR #436 Improvements for type_dispatcher and wrapper structs
 - PR #429 Add CHANGELOG.md (this file)
 - PR #266 use faster CUDA-accelerated DataFrame column/Series concatenation.
 - PR #379 new C++ `type_dispatcher` reduces code complexity in supporting many data types.
 - PR #349 Improve performance for creating columns from memoryview objects
 - PR #445 Update reductions to use type_dispatcher. Adds integer types support to sum_of_squares.
 - PR #448 Improve installation instructions in README.md
 - PR #456 Change default CMake build to Release, and added option for disabling compilation of tests

## Bug Fixes

 - PR #444 Fix csv_test CUDA too many resources requested fail.
 - PR #396 added missing output buffer in validity tests for groupbys.
 - PR #408 Dockerfile updates for source reorganization
 - PR #437 Add cffi to Dockerfile conda env, fixes "cannot import name 'librmm'"
 - PR #417 Fix `map_test` failure with CUDA 10
 - PR #414 Fix CMake installation include file paths
 - PR #418 Properly cast string dtypes to programmatic dtypes when instantiating columns
 - PR #427 Fix and tests for Concatenation illegal memory access with nulls


# cuDF 0.3.0 (23 Nov 2018)

## New Features

 - PR #336 CSV Reader string support

## Improvements

 - PR #354 source code refactored for better organization. CMake build system overhaul. Beginning of transition to Cython bindings.
 - PR #290 Add support for typecasting to/from datetime dtype
 - PR #323 Add handling pyarrow boolean arrays in input/out, add tests
 - PR #325 GDF_VALIDITY_UNSUPPORTED now returned for algorithms that don't support non-empty valid bitmasks
 - PR #381 Faster InputTooLarge Join test completes in ms rather than minutes.
 - PR #373 .gitignore improvements
 - PR #367 Doc cleanup & examples for DataFrame methods
 - PR #333 Add Rapids Memory Manager documentation
 - PR #321 Rapids Memory Manager adds file/line location logging and convenience macros
 - PR #334 Implement DataFrame `__copy__` and `__deepcopy__`
 - PR #271 Add NVTX ranges to pygdf
 - PR #311 Document system requirements for conda install

## Bug Fixes

 - PR #337 Retain index on `scale()` function
 - PR #344 Fix test failure due to PyArrow 0.11 Boolean handling
 - PR #364 Remove noexcept from managed_allocator;  CMakeLists fix for NVstrings
 - PR #357 Fix bug that made all series be considered booleans for indexing
 - PR #351 replace conda env configuration for developers
 - PRs #346 #360 Fix CSV reading of negative numbers
 - PR #342 Fix CMake to use conda-installed nvstrings
 - PR #341 Preserve categorical dtype after groupby aggregations
 - PR #315 ReadTheDocs build update to fix missing libcuda.so
 - PR #320 FIX out-of-bounds access error in reductions.cu
 - PR #319 Fix out-of-bounds memory access in libcudf count_valid_bits
 - PR #303 Fix printing empty dataframe


# cuDF 0.2.0 and cuDF 0.1.0

These were initial releases of cuDF based on previously separate pyGDF and libGDF libraries.<|MERGE_RESOLUTION|>--- conflicted
+++ resolved
@@ -24,12 +24,9 @@
 - PR #1954 Add skip test argument to GPU build script
 - PR #1984 Add rolling window operations Series.rolling() and DataFrame.rolling()
 - PR #1542 Python method and bindings for to_csv
-<<<<<<< HEAD
+- PR #1998 Add google benchmark to cudf
 - PR #1845 Add cudf::drop_duplicates, DataFrame.drop_duplicates
 
-=======
-- PR #1998 Add google benchmark to cudf
->>>>>>> 1ebf10fb
 
 ## Improvements
 
