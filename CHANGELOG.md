--- conflicted
+++ resolved
@@ -1,4 +1,3 @@
-<<<<<<< HEAD
 # cuGraph 0.11.0 (Date TBD)
 
 ## New Features
@@ -10,10 +9,7 @@
 ## Bug Fixes
 
 
-# cuGraph 0.10.0 (Date TBD)
-=======
 # cuGraph 0.10.0 (16 Oct 2019)
->>>>>>> 7ad1eadc
 
 ## New Features
 - PR #469 Symmetrize a COO
