--- conflicted
+++ resolved
@@ -92,12 +92,9 @@
 - PR #2794 Fix async race in NVCategory::get_value and get_value_bounds
 - PR #2795 Fix java build/cast error
 - PR #2496 Fix improper merge of two dataframes when names differ
-<<<<<<< HEAD
 - PR #2751 Replace value with null
-=======
 - PR #2765 Fix Java inequality comparisons for string category
 - PR #2818 Fix java join API to use new C++ join API
->>>>>>> b29f3abc
 
 
 # cuDF 0.9.0 (21 Aug 2019)
