--- conflicted
+++ resolved
@@ -22,11 +22,8 @@
 - PR #3587 Merge CHECK_STREAM & CUDA_CHECK_LAST to CHECK_CUDA
 - PR #3402 Define and implement new quantiles APIs
 - PR #3612 Add ability to customize the JIT kernel cache path
-<<<<<<< HEAD
+- PR #3641 Remove duplicate definitions of CUDA_DEVICE_CALLABLE
 - PR #3640 Enable memory_usage in dask_cudf (also adds pd.Index from_pandas)
-=======
-- PR #3641 Remove duplicate definitions of CUDA_DEVICE_CALLABLE
->>>>>>> cb089966
 
 ## Bug Fixes
 
