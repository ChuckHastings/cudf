--- conflicted
+++ resolved
@@ -63,11 +63,8 @@
 - PR #2736 Pin Jitify branch to v0.10 version
 - PR #2742 IO Readers: Fix possible silent failures when creating `NvStrings` instance
 - PR #2753 Fix java quantile API calls
-<<<<<<< HEAD
+- PR #2762 Fix validity processing for time in java
 - PR #2765 Fix Java inequality comparisons for string category
-=======
-- PR #2762 Fix validity processing for time in java
->>>>>>> d15cdefa
 
 
 # cuDF 0.9.0 (21 Aug 2019)
