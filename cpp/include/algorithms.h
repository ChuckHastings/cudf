/*
 * Copyright (c) 2019, NVIDIA CORPORATION.
 *
 * Licensed under the Apache License, Version 2.0 (the "License");
 * you may not use this file except in compliance with the License.
 * You may obtain a copy of the License at
 *
 *     http://www.apache.org/licenses/LICENSE-2.0
 *
 * Unless required by applicable law or agreed to in writing, software
 * distributed under the License is distributed on an "AS IS" BASIS,
 * WITHOUT WARRANTIES OR CONDITIONS OF ANY KIND, either express or implied.
 * See the License for the specific language governing permissions and
 * limitations under the License.
 */
#pragma once

#include <cudf/cudf.h>
#include "types.h"

namespace cugraph {

/**
 * @Synopsis   Find the PageRank vertex values for a graph. cuGraph computes an approximation of the Pagerank eigenvector using the power method.
 * The number of iterations depends on the properties of the network itself; it increases when the tolerance descreases and/or alpha increases toward the limiting value of 1.
 * The user is free to use default values or to provide inputs for the initial guess, tolerance and maximum number of iterations.
 *
<<<<<<< HEAD
 * @tparam VT the type of vertex identifiers. Supported value : int (signed, 32-bit)
 * @tparam WT the type of edge weights. Supported value : float or double.   
 *
 * @Param[in] graph                  cuGRAPH graph descriptor, should contain the connectivity information as an edge list (edge weights are not used for this algorithm).
 *                                   The transposed adjacency list will be computed if not already present.
=======
 * @Param[in] graph                  cuGRAPH graph descriptor, should contain the connectivity information as a transposed adjacency list (CSR). Edge weights are not used for this algorithm.
>>>>>>> b6700c1f
 * @Param[in] alpha                  The damping factor alpha represents the probability to follow an outgoing edge, standard value is 0.85.
                                     Thus, 1.0-alpha is the probability to “teleport” to a random vertex. Alpha should be greater than 0.0 and strictly lower than 1.0.
 *                                   The initial guess must not be the vector of 0s. Any value other than 1 or 0 is treated as an invalid value.
 * @Param[in] pagerank               Array of size V. Should contain the initial guess if has_guess=true. In this case the initial guess cannot be the vector of 0s. Memory is provided and owned by the caller.
 * @Param[in] personalization_subset_size (optional) The number of vertices for to personalize. Initialized to 0 by default.
 * @Param[in] personalization_subset (optional) Array of size personalization_subset_size containing vertices for running personalized pagerank. Initialized to nullptr by default. Memory is provided and owned by the caller.
 * @Param[in] personalization_values (optional) Array of size personalization_subset_size containing values associated with personalization_subset vertices. Initialized to nullptr by default. Memory is provided and owned by the caller.
 * @Param[in] tolerance              Set the tolerance the approximation, this parameter should be a small magnitude value.
 *                                   The lower the tolerance the better the approximation. If this value is 0.0f, cuGRAPH will use the default value which is 1.0E-5.
 *                                   Setting too small a tolerance can lead to non-convergence due to numerical roundoff. Usually values between 0.01 and 0.00001 are acceptable.
 * @Param[in] max_iter               (optional) The maximum number of iterations before an answer is returned. This can be used to limit the execution time and do an early exit before the solver reaches the convergence tolerance.
 *                                   If this value is lower or equal to 0 cuGRAPH will use the default value, which is 500.
  * @Param[in] has_guess             (optional) This parameter is used to notify cuGRAPH if it should use a user-provided initial guess. False means the user does not have a guess, in this case cuGRAPH will use a uniform vector set to 1/V.
 *                                   If the value is True, cuGRAPH will read the pagerank parameter and use this as an initial guess.
 * @Param[out] *pagerank             The PageRank : pagerank[i] is the PageRank of vertex i. Memory remains provided and owned by the caller.
 *
 * @throws                           cugraph::logic_error with a custom message when an error occurs.
 */
/* ----------------------------------------------------------------------------*/
template <typename VT, typename WT>
void pagerank(Graph *graph,
              WT* pagerank,
              size_t personalization_subset_size=0, 
              VT* personalization_subset=nullptr, 
              WT* personalization_values=nullptr,
              float alpha = 0.85,
              float tolerance = 1e-5, 
              int max_iter = 500,
              bool has_guess = false);

/**
 * @Synopsis   Creates source, destination and value columns based on the specified R-MAT model
 *
 * @Param[in] *argv                  String that accepts the following arguments
 *                                   rmat (default: rmat_scale = 10, a = 0.57, b = c = 0.19)
 *                                               Generate R-MAT graph as input
 *                                               --rmat_scale=<vertex-scale>
 *                                               --rmat_nodes=<number-nodes>
 *                                               --rmat_edgefactor=<edge-factor>
 *                                               --rmat_edges=<number-edges>
 *                                               --rmat_a=<factor> --rmat_b=<factor> --rmat_c=<factor>
 *                                               --rmat_self_loops If this option is supplied, then self loops will be retained
 *                                               --rmat_undirected If this option is not mentioned, then the graps will be undirected
 *                                       Optional arguments:
 *                                       [--device=<device_index>] Set GPU(s) for testing (Default: 0).
 *                                       [--quiet]                 No output (unless --json is specified).
 *                                       [--random_seed]           This will enable usage of random seed, else it will use same seed
 *
 * @Param[out] &vertices             Number of vertices in the generated edge list
 *
 * @Param[out] &edges                Number of edges in the generated edge list
 *
 * @Param[out] *src                  Columns containing the sources
 *
 * @Param[out] *dst                  Columns containing the destinations
 *
 * @Param[out] *val                  Columns containing the edge weights
 *
 * @throws     cugraph::logic_error when an error occurs.
 */
/* ----------------------------------------------------------------------------*/
void grmat_gen(const char* argv,
               size_t &vertices,
               size_t &edges,
               gdf_column* src,
               gdf_column* dest,
               gdf_column* val);

/**
 * @Synopsis   Performs a breadth first search traversal of a graph starting from a vertex.
 *
 * @Param[in] *graph                 cuGRAPH graph descriptor with a valid edgeList or adjList
 *
 * @Param[out] *distances            If set to a valid column, this is populated by distance of every vertex in the graph from the starting vertex
 *
 * @Param[out] *predecessors         If set to a valid column, this is populated by bfs traversal predecessor of every vertex
 *
 * @Param[in] start_vertex           The starting vertex for breadth first search traversal
 *
 * @Param[in] directed               Treat the input graph as directed
 *
 * @throws     cugraph::logic_error when an error occurs.
 */
/* ----------------------------------------------------------------------------*/
void bfs(Graph* graph,
         gdf_column *distances,
         gdf_column *predecessors,
         int start_vertex,
         bool directed);
/**                                                                             
 * @Synopsis   Performs a single source shortest path traversal of a graph starting from a vertex.
 *     
 * @tparam VT the type of vertex identifiers. Supported value : int (signed, 32-bit)
 * @tparam WT the type of edge weights. Supported value : float or double.                                                       
 * @Param[in] *graph                 cuGRAPH graph descriptor with a valid adjList
 *                                                                              
 * @Param[out] *distances            If set to a valid pointer, array of size V populated by distance of every vertex in the graph from the starting vertex. Memory is provided and owned by the caller.
 *                                                                              
 * @Param[out] *predecessors         If set to a valid pointer, array of size V populated by the SSSP predecessor of every vertex. Memory is provided and owned by the caller.
 *                                                                              
 * @Param[in] start_vertex           The starting vertex for SSSP               
 *                                                                              
 * @throws     cugraph::logic_error with a custom message when an error occurs.
 */                                                                             
/* ----------------------------------------------------------------------------*/
template <typename VT, typename WT>
void sssp(Graph* graph,                                            
          WT *distances,                                                  
          VT *predecessors,                                               
          const VT source_vertex);                      

/**
 * Computes the Jaccard similarity coefficient for every pair of vertices in the graph
 * which are connected by an edge.
 * @param graph The input graph object
 * @param weights The input vertex weights for weighted Jaccard, may be NULL for
 * unweighted Jaccard.
 * @param result The result values are stored here, memory needs to be pre-allocated
 * @throws     cugraph::logic_error when an error occurs.
 */
void jaccard(Graph* graph,
             gdf_column *weights,
             gdf_column *result);

/**
 * Computes the Jaccard similarity coefficient for each pair of specified vertices.
 * Vertices are specified as pairs where pair[n] = (first[n], second[n])
 * @param graph The input graph object
 * @param weights The input vertex weights for weighted Jaccard, may be NULL for
 * unweighted Jaccard.
 * @param first A column containing the first vertex ID of each pair.
 * @param second A column containing the second vertex ID of each pair.
 * @param result The result values are stored here, memory needs to be pre-allocated.
 * @throws     cugraph::logic_error when an error occurs.
 */
void jaccard_list(Graph* graph,
                  gdf_column *weights,
                  gdf_column *first,
                  gdf_column *second,
                  gdf_column *result);

/**
 * Computes the Overlap Coefficient for every pair of vertices in the graph which are
 * connected by an edge.
 * @param graph The input graph object
 * @param weights The input vertex weights for weighted overlap, may be NULL for
 * unweighted.
 * @param result The result values are stored here, memory needs to be pre-allocated.
 * @throws     cugraph::logic_error when an error occurs.
 */
void overlap(Graph* graph,
             gdf_column *weights,
             gdf_column *result);

/**
 * Computes the overlap coefficient for each pair of specified vertices.
 * Vertices are specified as pairs where pair[n] = (first[n], second[n])
 * @param graph The input graph object.
 * @param weights The input vertex weights for weighted overlap, may be NULL for
 * unweighted.
 * @param first A column containing the first vertex Ids of each pair
 * @param second A column containing the second vertex Ids of each pair
 * @param result The result values are stored here, memory needs to be pre-allocated
 * @throws     cugraph::logic_error when an error occurs.
 */
void overlap_list(Graph* graph,
                  gdf_column *weights,
                  gdf_column *first,
                  gdf_column *second,
                  gdf_column *result);

void louvain(Graph* graph,
             void *final_modularity,
             void *num_level,
             gdf_column *louvain_parts);

/**
 * Computes the in-degree, out-degree, or the sum of both (determined by x) for the given graph. This is
 * a multi-gpu operation operating on a partitioned graph.
 * @param x 0 for in+out, 1 for in, 2 for out
 * @param part_offsets Contains the start/end of each partitions vertex id range
 * @param off The local partition offsets
 * @param ind The local partition indices
 * @param x_cols The results (located on each GPU)
 * @throws     cugraph::logic_error when an error occurs.
 */
void snmg_degree(int x,
                 size_t* part_offsets,
                 gdf_column* off,
                 gdf_column* ind,
                 gdf_column** x_cols);

/**
 * Converts the input edge list (partitioned and loaded onto the GPUs) into a partitioned csr representation.
 * This is a multi-gpu operation operating on partitioned data.
 * @param part_offsets Set to contain the start/end of each partition's vertex ID range. (output)
 * @param comm1 A pointer to void pointer which will be used for inter-thread communication
 * @param cooRow The local partition's initial COO row indices (input)
 * @param cooCol The local partition's initial COO column indices (input)
 * @param cooVal The local partition's initial COO values (input)
 * @param csrOff The local partition's CSR Offsets (output)
 * @param csrInd The local partition's CSR Indices (output)
 * @param csrVal The local partition's CSR Values (output)
 * @throws     cugraph::logic_error when an error occurs.
 */
void snmg_coo2csr(size_t* part_offsets,
                  bool free_input,
                  void** comm1,
                  gdf_column* cooRow,
                  gdf_column* cooCol,
                  gdf_column* cooVal,
                  gdf_column* csrOff,
                  gdf_column* csrInd,
                  gdf_column* csrVal);

typedef enum {CUGRAPH_WEAK = 0, CUGRAPH_STRONG, NUM_CONNECTIVITY_TYPES} cugraph_cc_t;

/**
 * @brief Compute connected components. 
 * The weak version (for undirected graphs, only) was imported from cuML.
 * This implementation comes from [1] and solves component labeling problem in
 * parallel on CSR-indexes based upon the vertex degree and adjacency graph.
 *
 * [1] Hawick, K.A et al, 2010. "Parallel graph component labelling with GPUs and CUDA"
 * 
 * The strong version (for directed or undirected graphs) is based on: 
 * [2] Gilbert, J. et al, 2011. "Graph Algorithms in the Language of Linear Algebra"
 *
 * C = I | A | A^2 |...| A^k
 * where matrix multiplication is via semi-ring: 
 * (combine, reduce) == (&, |) (bitwise ops)
 * Then: X = C & transpose(C); and finally, apply get_labels(X);
 *
 *
 * @param graph input graph; assumed undirected for weakly CC [in]
 * @param connectivity_type CUGRAPH_WEAK or CUGRAPH_STRONG [in]
 * @param table of 2 gdf_columns: output labels and vertex indices [out]
 * @throws     cugraph::logic_error when an error occurs.
 */
 void connected_components(Graph* graph,
                           cugraph_cc_t connectivity_type,
                           cudf::table *table);

 /**
Find the PageRank vertex values for a graph. cuGraph computes an approximation of the Pagerank eigenvector using the power method.
 * @param[in] src_col_ptrs      Array of size n_gpu containing pointers to gdf columns. The column src_col_ptrs[i] contains the index of the source for each edge on GPU i. Indices must be in the range [0, V-1], where V is the global number of vertices.
 * @param[in] dest_col_ptrs     Array of size n_gpu containing pointers to gdf columns. The column dest_col_ptrs[i] contains the index of the destination for each edge on GPU i. Indices must be in the range [0, V-1], where V is the global number of vertices.
 * @param[out] pr_col_ptrs      Array of size n_gpu containing pointers to gdf columns. The column pr_col_ptrs[i] contains a copy of the full pagerank result on GPU i.
 * @Param[in] alpha             The damping factor alpha represents the probability to follow an outgoing edge, standard value is 0.85.
 *                              Thus, 1.0-alpha is the probability to “teleport” to a random vertex. Alpha should be greater than 0.0 and strictly lower than 1.0.
 * @param[in] n_gpus            The number of GPUs. This function will launch n_gpus threads and set devices [0, n_gpu-1]. 
 * @Param[in] n_iter            The number of iterations before an answer is returned. This must be greater than 0. It is recommended to run between 10 and 100 iterations.  
 *                              The number of iterations should vary depending on the properties of the network itself and the desired approximation quality; it should be increased when alpha increases toward the limiting value of 1.

 * @throws     cugraph::logic_error when an error occurs.
 */
void snmg_pagerank (gdf_column **src_col_ptrs, 
                    gdf_column **dest_col_ptrs, 
                    gdf_column *pr_col_ptrs, 
                    const size_t n_gpus, 
                    const float damping_factor, 
                    const int n_iter);
/**                                                                             
 * @Synopsis   Compute the Katz centrality for the nodes of the graph G
 *                                                                              
 * @Param[in] *graph                 cuGRAPH graph descriptor with a valid edgeList or adjList
 *                                                                              
 * @Param[out] *katz_centrality      If set to a valid column, this is populated by the katz centrality of every vertex in the graph
 *                                                                              
 * @Param[in] alpha                  Attenuation factor with a default value of 0.1. Alpha is set to
                                     1/(lambda_max) if it is greater where lambda_max is the maximum degree
                                     of the graph.
 *
 * @Param[in] max_iter               The maximum number of iterations before an answer is returned. This can
                                     be used to limit the execution time and do an early exit before the
                                     solver reaches the convergence tolerance.
                                     If this value is lower or equal to 0 cuGraph will use the default
                                     value, which is 100.
 *                                                                              
 * @Param[in] tol                    Set the tolerance the approximation, this parameter should be a small
                                     magnitude value.
                                     The lower the tolerance the better the approximation. If this value is
                                     0.0f, cuGraph will use the default value which is 1.0E-5.
                                     Setting too small a tolerance can lead to non-convergence due to
                                     numerical roundoff. Usually values between 0.01 and 0.00001 are
                                     acceptable.
 *                                                                              
 * @Param[in] has_guess              Flag to determine whether \p katz_centrality contains an initial guess for katz centrality values
 *                                                                              
 * @Param[in] normalized             If True normalize the resulting katz centrality values
 *                                                                              
 * @throws     cugraph::logic_error when an error occurs.
 */                                                                             
/* ----------------------------------------------------------------------------*/
void katz_centrality(Graph* graph,                                         
                     gdf_column *katz_centrality,
                     double alpha,
                     int max_iter,
                     double tol,
                     bool has_guess,
                     bool normalized);

/**                                                                             
 * @Synopsis   Compute the Core Number for the nodes of the graph G
 *                                                                              
 * @Param[in] *graph                 cuGRAPH graph descriptor with a valid edgeList or adjList
 *                                                                              
 * @Param[out] *core_number          If set to a valid column, this is populated by the core number of every vertex in the graph
 *                                                                              
 * @throws     cugraph::logic_error when an error occurs.
 */                                                                             
/* ----------------------------------------------------------------------------*/
void core_number(Graph* graph,                                         
                 gdf_column *core_number);

/**                                                                             
 * @Synopsis   Compute K Core of the graph G
 *                                                                              
 * @Param[in] *in_graph              cuGRAPH graph descriptor with a valid edgeList or adjList
 *                                                                              
 * @Param[in] k                      Order of the core. This value must not be negative.
 *                                                                              
 * @Param[in] *vertex_id             User specified vertex identifiers for which core number values are supplied
 *                                                                              
 * @Param[in] *core_number           User supplied core number values corresponding to vertex_id
 *                                                                              
 * @Param[out] *out_graph            K Core subgraph
 *                                                                              
 * @throws     cugraph::logic_error when an error occurs.
 */                                                                             
/* ----------------------------------------------------------------------------*/
void k_core(Graph* in_graph,
            int k,
            gdf_column *vertex_id,
            gdf_column *core_number,
            Graph* out_graph);
} //namespace cugraph<|MERGE_RESOLUTION|>--- conflicted
+++ resolved
@@ -25,15 +25,10 @@
  * The number of iterations depends on the properties of the network itself; it increases when the tolerance descreases and/or alpha increases toward the limiting value of 1.
  * The user is free to use default values or to provide inputs for the initial guess, tolerance and maximum number of iterations.
  *
-<<<<<<< HEAD
  * @tparam VT the type of vertex identifiers. Supported value : int (signed, 32-bit)
  * @tparam WT the type of edge weights. Supported value : float or double.   
  *
- * @Param[in] graph                  cuGRAPH graph descriptor, should contain the connectivity information as an edge list (edge weights are not used for this algorithm).
- *                                   The transposed adjacency list will be computed if not already present.
-=======
  * @Param[in] graph                  cuGRAPH graph descriptor, should contain the connectivity information as a transposed adjacency list (CSR). Edge weights are not used for this algorithm.
->>>>>>> b6700c1f
  * @Param[in] alpha                  The damping factor alpha represents the probability to follow an outgoing edge, standard value is 0.85.
                                      Thus, 1.0-alpha is the probability to “teleport” to a random vertex. Alpha should be greater than 0.0 and strictly lower than 1.0.
  *                                   The initial guess must not be the vector of 0s. Any value other than 1 or 0 is treated as an invalid value.
