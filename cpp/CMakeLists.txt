--- conflicted
+++ resolved
@@ -490,16 +490,7 @@
             src/sort/sort.cu
             src/column/legacy/interop.cpp
             src/strings/attributes.cu
-<<<<<<< HEAD
-            src/strings/copying/copying.cu
             src/strings/copying/copy_range.cu
-            src/strings/copying/concatenate.cu
-            src/strings/sorting/sorting.cu
-            src/strings/substring.cu
-            src/strings/combine.cu
-            src/strings/char_types/char_types.cu
-=======
->>>>>>> d85a6fa9
             src/strings/case.cu
             src/strings/char_types/char_types.cu
             src/strings/combine.cu
