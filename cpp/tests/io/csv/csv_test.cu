/*
 * Copyright (c) 2018, NVIDIA CORPORATION.
 *
 * Licensed under the Apache License, Version 2.0 (the "License");
 * you may not use this file except in compliance with the License.
 * You may obtain a copy of the License at
 *
 *     http://www.apache.org/licenses/LICENSE-2.0
 *
 * Unless required by applicable law or agreed to in writing, software
 * distributed under the License is distributed on an "AS IS" BASIS,
 * WITHOUT WARRANTIES OR CONDITIONS OF ANY KIND, either express or implied.
 * See the License for the specific language governing permissions and
 * limitations under the License.
 */

#include <cstdlib>
#include <iostream>
#include <fstream>
#include <vector>
#include <sys/stat.h>

#include "gtest/gtest.h"
#include "gmock/gmock.h"

#include <cudf.h>
#include <NVStrings.h>

bool checkFile(const char *fname)
{
	struct stat st;
	return (stat(fname, &st) ? 0 : 1);
}

// DESCRIPTION: Simple test internal helper class to transfer cudf column data
// from device to host for test comparisons and debugging/development
template <typename T>
class gdf_host_column
<<<<<<< HEAD
=======
{
public:
	gdf_host_column() = delete;
	explicit gdf_host_column(gdf_column* const col)
	{
		m_hostdata = std::vector<T>(col->size);
		cudaMemcpy(m_hostdata.data(), col->data, sizeof(T) * col->size, cudaMemcpyDeviceToHost);
	}

	auto hostdata() const -> const auto&
	{
		return m_hostdata;
	}
	void print() const
	{
		for (size_t i = 0; i < m_hostdata.size(); ++i)
		{
			std::cout << "[" << i << "]: value=" << m_hostdata[i] << "\n";
		}
	}

private:
	std::vector<T> m_hostdata;
};

TEST(gdf_csv_test, Simple)
>>>>>>> 2d87241b
{
public:
	gdf_host_column() = delete;
	explicit gdf_host_column(gdf_column* const col)
	{
		m_hostdata = std::vector<T>(col->size);
		cudaMemcpy(m_hostdata.data(), col->data, sizeof(T) * col->size, cudaMemcpyDeviceToHost);
	}

	auto hostdata() const -> const auto&
	{
		return m_hostdata;
	}
	void print() const
	{
		for (size_t i = 0; i < m_hostdata.size(); ++i)
		{
			std::cout.precision(17);
			std::cout << "[" << i << "]: value=" << m_hostdata[i] << "\n";
		}
	}

private:
	std::vector<T> m_hostdata;
};

TEST(gdf_csv_test, Numbers)
{
	const char* fname	= "/tmp/CsvNumbersTest.csv";
	const char* names[]	= { "A", "B", "C", "D", "E" };
	const char* types[]	= { "short", "int", "long", "float64", "float32" };

	std::ofstream outfile(fname, std::ofstream::out);
<<<<<<< HEAD
	outfile <<	" 10, 20, 30, 0.40, 50000\n"\
				"-11,-21,-31,-0.41,-51111\n"\
				" 12, 22, 32, 0.42, 52222\n"\
				"-13,-23,-33,-0.43,-53333\n";
=======
	outfile <<	"10,20,30,40,50,60,70,80,90,100\n"\
				"11,21,31,41,51,61,71,81,91,101\n"\
				"12,22,32,42,52,62,72,82,92,102\n"\
				"13,23,33,43,53,63,73,83,93,103\n";
>>>>>>> 2d87241b
	outfile.close();
	ASSERT_TRUE( checkFile(fname) );

	{
		csv_read_arg args{};
		args.input_data_form = gdf_csv_input_form::FILE_PATH;
		args.filepath_or_buffer = fname;
		args.num_cols		= std::extent<decltype(names)>::value;
		args.names			= names;
		args.dtype			= types;
		args.delimiter		= ',';
		args.lineterminator = '\n';
<<<<<<< HEAD
		args.decimal		= '.';
		EXPECT_EQ( read_csv(&args), GDF_SUCCESS );

		ASSERT_EQ( args.data[0]->dtype, GDF_INT16 );
		ASSERT_EQ( args.data[1]->dtype, GDF_INT32 );
		ASSERT_EQ( args.data[2]->dtype, GDF_INT64 );
		ASSERT_EQ( args.data[3]->dtype, GDF_FLOAT64 );
		ASSERT_EQ( args.data[4]->dtype, GDF_FLOAT32 );
		auto ACol = gdf_host_column<int16_t>(args.data[0]);
		auto BCol = gdf_host_column<int32_t>(args.data[1]);
		auto CCol = gdf_host_column<int64_t>(args.data[2]);
		auto DCol = gdf_host_column<double>(args.data[3]);
		auto ECol = gdf_host_column<float>(args.data[4]);
		DCol.print();
		EXPECT_THAT( ACol.hostdata(), ::testing::ElementsAre<int16_t>(10, -11, 12, -13) );
		EXPECT_THAT( BCol.hostdata(), ::testing::ElementsAre<int32_t>(20, -21, 22, -23) );
		EXPECT_THAT( CCol.hostdata(), ::testing::ElementsAre<int64_t>(30, -31, 32, -33) );
		EXPECT_THAT( DCol.hostdata(), ::testing::ElementsAre<double>(0.40, -0.41, 0.42, -0.43) );
		EXPECT_THAT( ECol.hostdata(), ::testing::ElementsAre<float>(50000, -51111, 52222, -53333) );
=======
		args.nrows = -1;
		EXPECT_EQ( read_csv(&args), GDF_SUCCESS );

		auto firstCol = gdf_host_column<int32_t>(args.data[0]);
		auto sixthCol = gdf_host_column<int32_t>(args.data[5]);
		EXPECT_THAT(firstCol.hostdata(), ::testing::ElementsAre(10, 11, 12, 13));
		EXPECT_THAT(sixthCol.hostdata(), ::testing::ElementsAre(60, 61, 62, 63));
>>>>>>> 2d87241b
	}
}

TEST(gdf_csv_test, MortPerf)
{
	gdf_error error = GDF_SUCCESS;

	csv_read_arg	args{};
	const int num_cols = 31;

    args.num_cols = num_cols;
	args.nrows = -1;

    const char ** dnames = new const char *[num_cols] {
        "loan_id",
        "monthly_reporting_period",
        "servicer",
        "interest_rate",
        "current_actual_upb",
        "loan_age",
        "remaining_months_to_legal_maturity",
        "adj_remaining_months_to_maturity",
        "maturity_date",
        "msa",
        "current_loan_delinquency_status",
        "mod_flag",
        "zero_balance_code",
        "zero_balance_effective_date",
        "last_paid_installment_date",
        "foreclosed_after",
        "disposition_date",
        "foreclosure_costs",
        "prop_preservation_and_repair_costs",
        "asset_recovery_costs",
        "misc_holding_expenses",
        "holding_taxes",
        "net_sale_proceeds",
        "credit_enhancement_proceeds",
        "repurchase_make_whole_proceeds",
        "other_foreclosure_proceeds",
        "non_interest_bearing_upb",
        "principal_forgiveness_upb",
        "repurchase_make_whole_proceeds_flag",
        "foreclosure_principal_write_off_amount",
        "servicing_activity_indicator"
    };
    args.names = dnames;

    const char ** dtype = new const char *[num_cols] {
    		"int64",
    		"date",
    		"category",
    		"float64",
    		"float64",
    		"float64",
    		"float64",
    		"float64",
    		"date",
    		"float64",
    		"category",
    		"category",
    		"category",
    		"date",
    		"date",
    		"date",
    		"date",
    		"float64",
    		"float64",
    		"float64",
    		"float64",
    		"float64",
    		"float64",
    		"float64",
    		"float64",
    		"float64",
    		"float64",
    		"float64",
    		"category",
    		"float64",
    		"category"
        };

        args.dtype = dtype;

		args.input_data_form = gdf_csv_input_form::FILE_PATH;
		args.filepath_or_buffer = (char *)("/tmp/Performance_2000Q1.txt");

	if (  checkFile(args.filepath_or_buffer))
	{
		args.delimiter 		= '|';
		args.lineterminator = '\n';
		args.delim_whitespace = 0;
		args.skipinitialspace = 0;
		args.skiprows 		= 0;
		args.skipfooter 	= 0;
		args.dayfirst 		= 0;
        args.mangle_dupe_cols=true;
        args.num_cols_out=0;

        args.use_cols_int       = NULL;
        args.use_cols_char      = NULL;
        args.use_cols_char_len  = 0;
        args.use_cols_int_len   = 0;


        args.names = NULL;
        args.dtype = NULL;


		error = read_csv(&args);
	}

	EXPECT_TRUE( error == GDF_SUCCESS );
}

TEST(gdf_csv_test, Strings)
{
	const char* fname	= "/tmp/CsvStringsTest.csv";
	const char* names[]	= { "line", "verse" };
	const char* types[]	= { "int32", "str" };

	std::ofstream outfile(fname, std::ofstream::out);
	outfile << names[0] << ',' << names[1] << ',' << '\n';
	outfile << "10,abc def ghi" << '\n';
	outfile << "20,\"jkl mno pqr\"" << '\n';
	outfile << "30,stu \"\"vwx\"\" yz" << '\n';
	outfile.close();
	ASSERT_TRUE( checkFile(fname) );

	{
		csv_read_arg args{};	
		args.input_data_form = gdf_csv_input_form::FILE_PATH;
		args.filepath_or_buffer = fname;
		args.num_cols		= std::extent<decltype(names)>::value;
		args.names			= names;
		args.dtype			= types;
		args.delimiter		= ',';
		args.lineterminator = '\n';
		args.skiprows		= 1;
		args.nrows = -1;
		EXPECT_EQ( read_csv(&args), GDF_SUCCESS );

		// No filtering of any columns
		EXPECT_EQ( args.num_cols_out, args.num_cols );

		// Check the parsed string column metadata
		ASSERT_EQ( args.data[1]->dtype, GDF_STRING );
		auto stringList = reinterpret_cast<NVStrings*>(args.data[1]->data);

		ASSERT_NE( stringList, nullptr );
		auto stringCount = stringList->size();
		ASSERT_EQ( stringCount, 3u );
		auto stringLengths = std::unique_ptr<int[]>{ new int[stringCount] };
		ASSERT_NE( stringList->len(stringLengths.get(), false), 0u );

		// Check the actual strings themselves
		auto strings = std::unique_ptr<char*[]>{ new char*[stringCount] };
		for (size_t i = 0; i < stringCount; ++i) {
			ASSERT_GT( stringLengths[i], 0 );
			strings[i] = new char[stringLengths[i]];
		}
		EXPECT_EQ( stringList->to_host(strings.get(), 0, stringCount), 0 );
		EXPECT_STREQ( strings[0], "abc def ghi" );
		EXPECT_STREQ( strings[1], "\"jkl mno pqr\"" );
		EXPECT_STREQ( strings[2], "stu \"\"vwx\"\" yz" );
		for (size_t i = 0; i < stringCount; ++i) {
			delete[] strings[i];
		}
	}
}

TEST(gdf_csv_test, QuotedStrings)
{
	const char* fname	= "/tmp/CsvQuotedStringsTest.csv";
	const char* names[]	= { "line", "verse" };
	const char* types[]	= { "int32", "str" };

	std::ofstream outfile(fname, std::ofstream::out);
	outfile << names[0] << ',' << names[1] << ',' << '\n';
	outfile << "10,`abc,\ndef, ghi`" << '\n';
	outfile << "20,`jkl, ``mno``, pqr`" << '\n';
	outfile << "30,stu `vwx` yz" << '\n';
	outfile.close();
	ASSERT_TRUE( checkFile(fname) );

	{
		csv_read_arg args{};
		args.input_data_form = gdf_csv_input_form::FILE_PATH;
		args.filepath_or_buffer = fname;
		args.num_cols		= std::extent<decltype(names)>::value;
		args.names			= names;
		args.dtype			= types;
		args.delimiter		= ',';
		args.lineterminator = '\n';
		args.quotechar		= '`';
		args.quoting		= true;	// strip outermost quotechar
		args.doublequote	= true;	// replace double quotechar with single
		args.skiprows		= 1;
		args.nrows = -1;
		EXPECT_EQ( read_csv(&args), GDF_SUCCESS );

		// No filtering of any columns
		EXPECT_EQ( args.num_cols_out, args.num_cols );

		// Check the parsed string column metadata
		ASSERT_EQ( args.data[1]->dtype, GDF_STRING );
		auto stringList = reinterpret_cast<NVStrings*>(args.data[1]->data);

		ASSERT_NE( stringList, nullptr );
		auto stringCount = stringList->size();
		ASSERT_EQ( stringCount, 3u );
		auto stringLengths = std::unique_ptr<int[]>{ new int[stringCount] };
		ASSERT_NE( stringList->len(stringLengths.get(), false), 0u );

		// Check the actual strings themselves
		auto strings = std::unique_ptr<char*[]>{ new char*[stringCount] };
		for (size_t i = 0; i < stringCount; ++i) {
			ASSERT_GT( stringLengths[i], 0 );
			strings[i] = new char[stringLengths[i]];
		}
		EXPECT_EQ( stringList->to_host(strings.get(), 0, stringCount), 0 );
		EXPECT_STREQ( strings[0], "abc,\ndef, ghi" );
		EXPECT_STREQ( strings[1], "jkl, `mno`, pqr" );
		EXPECT_STREQ( strings[2], "stu `vwx` yz" );
		for (size_t i = 0; i < stringCount; ++i) {
			delete[] strings[i];
		}
	}
}

TEST(gdf_csv_test, KeepFullQuotedStrings)
{
	const char* fname	= "/tmp/CsvKeepFullQuotedStringsTest.csv";
	const char* names[]	= { "line", "verse" };
	const char* types[]	= { "int32", "str" };

	std::ofstream outfile(fname, std::ofstream::out);
	outfile << names[0] << ',' << names[1] << ',' << '\n';
	outfile << "10,\"abc,\ndef, ghi\"" << '\n';
	outfile << "20,\"jkl, \"\"mno\"\", pqr\"" << '\n';
	outfile << "30,stu \"vwx\" yz" << '\n';
	outfile.close();
	ASSERT_TRUE( checkFile(fname) );

	{
		csv_read_arg args{};
		args.input_data_form = gdf_csv_input_form::FILE_PATH;
		args.filepath_or_buffer = fname;
		args.num_cols		= std::extent<decltype(names)>::value;
		args.names			= names;
		args.dtype			= types;
		args.delimiter		= ',';
		args.lineterminator = '\n';
		args.quotechar		= '\"';
		args.quoting		= false;	// do not strip outermost quotechar
		args.doublequote	= false;	// do not replace double quotechar with single
		args.skiprows		= 1;
		args.nrows = -1;
		EXPECT_EQ( read_csv(&args), GDF_SUCCESS );

		// No filtering of any columns
		EXPECT_EQ( args.num_cols_out, args.num_cols );

		// Check the parsed string column metadata
		ASSERT_EQ( args.data[1]->dtype, GDF_STRING );
		auto stringList = reinterpret_cast<NVStrings*>(args.data[1]->data);

		ASSERT_NE( stringList, nullptr );
		auto stringCount = stringList->size();
		ASSERT_EQ( stringCount, 3u );
		auto stringLengths = std::unique_ptr<int[]>{ new int[stringCount] };
		ASSERT_NE( stringList->len(stringLengths.get(), false), 0u );

		// Check the actual strings themselves
		auto strings = std::unique_ptr<char*[]>{ new char*[stringCount] };
		for (size_t i = 0; i < stringCount; ++i) {
			ASSERT_GT( stringLengths[i], 0 );
			strings[i] = new char[stringLengths[i]];
		}
		EXPECT_EQ( stringList->to_host(strings.get(), 0, stringCount), 0 );
		EXPECT_STREQ( strings[0], "\"abc,\ndef, ghi\"" );
		EXPECT_STREQ( strings[1], "\"jkl, \"\"mno\"\", pqr\"" );
		EXPECT_STREQ( strings[2], "stu \"vwx\" yz" );
		for (size_t i = 0; i < stringCount; ++i) {
			delete[] strings[i];
		}
	}
}

TEST(gdf_csv_test, SpecifiedBoolValues)
{
	const char* fname			= "/tmp/CsvSpecifiedBoolValuesTest.csv";
	const char* names[]			= { "A", "B", "C" };
	const char* types[]			= { "int32", "int32", "short" };
	const char* trueValues[]	= { "yes", "Yes", "YES", "foo", "FOO" };
	const char* falseValues[]	= { "no", "No", "NO", "Bar", "bar" };

	std::ofstream outfile(fname, std::ofstream::out);
	outfile << "YES,1,bar\nno,2,FOO\nBar,3,yes\nNo,4,NO\nYes,5,foo\n";
	outfile.close();
	ASSERT_TRUE( checkFile(fname) );

	{
		csv_read_arg args{};
		args.input_data_form		= gdf_csv_input_form::FILE_PATH;
		args.filepath_or_buffer		= fname;
		args.num_cols			= std::extent<decltype(names)>::value;
		args.names				= names;
		args.dtype				= types;
		args.delimiter			= ',';
		args.lineterminator 	= '\n';
		args.true_values		= trueValues;
		args.num_true_values	= std::extent<decltype(trueValues)>::value;
		args.false_values		= falseValues;
		args.num_false_values	= std::extent<decltype(falseValues)>::value;
		args.nrows = -1;
		EXPECT_EQ( read_csv(&args), GDF_SUCCESS );

		// Booleans are the same (integer) data type, but valued at 0 or 1
		EXPECT_EQ( args.num_cols_out, args.num_cols );
		ASSERT_EQ( args.data[0]->dtype, GDF_INT32 );
		ASSERT_EQ( args.data[2]->dtype, GDF_INT16 );

		auto firstCol = gdf_host_column<int32_t>(args.data[0]);
		EXPECT_THAT(firstCol.hostdata(), ::testing::ElementsAre(1, 0, 0, 0, 1));
		auto thirdCol = gdf_host_column<int16_t>(args.data[2]);
		EXPECT_THAT(thirdCol.hostdata(), ::testing::ElementsAre(0, 1, 1, 0, 1));
	}
}

TEST(gdf_csv_test, Dates)
{
	const char* fname			= "/tmp/CsvDatesTest.csv";
	const char* names[]			= { "A" };
	const char* types[]			= { "date" };

	std::ofstream outfile(fname, std::ofstream::out);
	outfile << "05/03/2001\n31/10/2010\n20/10/1994\n18/10/1990\n1/1/1970\n";
	outfile << "18/04/1995\n14/07/1994\n07/06/2006\n16/09/2005\n2/2/1970\n";
	outfile.close();
	ASSERT_TRUE( checkFile(fname) );

	{
		csv_read_arg args{};
		args.input_data_form	= gdf_csv_input_form::FILE_PATH;
		args.filepath_or_buffer	= fname;
		args.num_cols			= std::extent<decltype(names)>::value;
		args.names				= names;
		args.dtype				= types;
		args.delimiter			= ',';
		args.lineterminator 	= '\n';
		args.dayfirst			= true;
		args.nrows				= -1;
		EXPECT_EQ( read_csv(&args), GDF_SUCCESS );

		EXPECT_EQ( args.num_cols_out, args.num_cols );
		ASSERT_EQ( args.data[0]->dtype, GDF_DATE64 );

		auto ACol = gdf_host_column<uint64_t>(args.data[0]);
		EXPECT_THAT( ACol.hostdata(),
			::testing::ElementsAre(983750400000, 1288483200000, 782611200000,
								   656208000000, 0, 798163200000, 774144000000,
								   1149638400000, 1126828800000, 2764800000) );
	}
}<|MERGE_RESOLUTION|>--- conflicted
+++ resolved
@@ -36,35 +36,6 @@
 // from device to host for test comparisons and debugging/development
 template <typename T>
 class gdf_host_column
-<<<<<<< HEAD
-=======
-{
-public:
-	gdf_host_column() = delete;
-	explicit gdf_host_column(gdf_column* const col)
-	{
-		m_hostdata = std::vector<T>(col->size);
-		cudaMemcpy(m_hostdata.data(), col->data, sizeof(T) * col->size, cudaMemcpyDeviceToHost);
-	}
-
-	auto hostdata() const -> const auto&
-	{
-		return m_hostdata;
-	}
-	void print() const
-	{
-		for (size_t i = 0; i < m_hostdata.size(); ++i)
-		{
-			std::cout << "[" << i << "]: value=" << m_hostdata[i] << "\n";
-		}
-	}
-
-private:
-	std::vector<T> m_hostdata;
-};
-
-TEST(gdf_csv_test, Simple)
->>>>>>> 2d87241b
 {
 public:
 	gdf_host_column() = delete;
@@ -98,31 +69,24 @@
 	const char* types[]	= { "short", "int", "long", "float64", "float32" };
 
 	std::ofstream outfile(fname, std::ofstream::out);
-<<<<<<< HEAD
 	outfile <<	" 10, 20, 30, 0.40, 50000\n"\
 				"-11,-21,-31,-0.41,-51111\n"\
 				" 12, 22, 32, 0.42, 52222\n"\
 				"-13,-23,-33,-0.43,-53333\n";
-=======
-	outfile <<	"10,20,30,40,50,60,70,80,90,100\n"\
-				"11,21,31,41,51,61,71,81,91,101\n"\
-				"12,22,32,42,52,62,72,82,92,102\n"\
-				"13,23,33,43,53,63,73,83,93,103\n";
->>>>>>> 2d87241b
 	outfile.close();
 	ASSERT_TRUE( checkFile(fname) );
 
 	{
 		csv_read_arg args{};
-		args.input_data_form = gdf_csv_input_form::FILE_PATH;
+		args.input_data_form    = gdf_csv_input_form::FILE_PATH;
 		args.filepath_or_buffer = fname;
-		args.num_cols		= std::extent<decltype(names)>::value;
-		args.names			= names;
-		args.dtype			= types;
-		args.delimiter		= ',';
-		args.lineterminator = '\n';
-<<<<<<< HEAD
-		args.decimal		= '.';
+		args.num_cols           = std::extent<decltype(names)>::value;
+		args.names              = names;
+		args.dtype              = types;
+		args.delimiter          = ',';
+		args.lineterminator     = '\n';
+		args.decimal            = '.';
+		args.nrows              = -1;
 		EXPECT_EQ( read_csv(&args), GDF_SUCCESS );
 
 		ASSERT_EQ( args.data[0]->dtype, GDF_INT16 );
@@ -141,15 +105,6 @@
 		EXPECT_THAT( CCol.hostdata(), ::testing::ElementsAre<int64_t>(30, -31, 32, -33) );
 		EXPECT_THAT( DCol.hostdata(), ::testing::ElementsAre<double>(0.40, -0.41, 0.42, -0.43) );
 		EXPECT_THAT( ECol.hostdata(), ::testing::ElementsAre<float>(50000, -51111, 52222, -53333) );
-=======
-		args.nrows = -1;
-		EXPECT_EQ( read_csv(&args), GDF_SUCCESS );
-
-		auto firstCol = gdf_host_column<int32_t>(args.data[0]);
-		auto sixthCol = gdf_host_column<int32_t>(args.data[5]);
-		EXPECT_THAT(firstCol.hostdata(), ::testing::ElementsAre(10, 11, 12, 13));
-		EXPECT_THAT(sixthCol.hostdata(), ::testing::ElementsAre(60, 61, 62, 63));
->>>>>>> 2d87241b
 	}
 }
 
