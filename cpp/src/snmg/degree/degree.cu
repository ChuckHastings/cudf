/*
 * Copyright (c) 2019, NVIDIA CORPORATION.
 *
 * Licensed under the Apache License, Version 2.0 (the "License");
 * you may not use this file except in compliance with the License.
 * You may obtain a copy of the License at
 *
 *     http://www.apache.org/licenses/LICENSE-2.0
 *
 * Unless required by applicable law or agreed to in writing, software
 * distributed under the License is distributed on an "AS IS" BASIS,
 * WITHOUT WARRANTIES OR CONDITIONS OF ANY KIND, either express or implied.
 * See the License for the specific language governing permissions and
 * limitations under the License.
 */

#include "degree.cuh"
namespace cugraph { 
namespace snmg {
/**
 * Single node multi-GPU method for degree calculation on a partitioned graph.
 * @param x Indicates whether to compute in degree, out degree, or the sum of both.
 *    0 = in + out degree
 *    1 = in-degree
 *    2 = out-degree
 * @param part_off The vertex partitioning of the global graph
 * @param off The offsets array of the local partition
 * @param ind The indices array of the local partition
 * @param degree Pointer to pointers to memory on each GPU for the result
 * @return Error code
 */
template<typename idx_t>
gdf_error snmg_degree(int x, size_t* part_off, idx_t* off, idx_t* ind, idx_t** degree) {
  sync_all();
  SNMGinfo env;
  auto i = env.get_thread_num();
  auto p = env.get_num_threads();

  // Getting the global and local vertices and edges
  size_t glob_v = part_off[p];
  size_t loc_v = part_off[i + 1] - part_off[i];
  idx_t tmp;
  CUDA_TRY(cudaMemcpy(&tmp, &off[loc_v], sizeof(idx_t), cudaMemcpyDeviceToHost));
  size_t loc_e = tmp;

  // Allocating the local result array, and setting all entries to zero.
  idx_t* local_result;
  ALLOC_TRY((void** )&local_result, glob_v * sizeof(idx_t), nullptr);
  thrust::fill(rmm::exec_policy(nullptr)->on(nullptr), local_result, local_result + glob_v, 0);

  // In-degree
  if (x == 1 || x == 0) {
    dim3 nthreads, nblocks;
    nthreads.x = min(static_cast<idx_t>(loc_e), static_cast<idx_t>(CUDA_MAX_KERNEL_THREADS));
    nthreads.y = 1;
    nthreads.z = 1;
    nblocks.x = min(static_cast<idx_t>((loc_e + nthreads.x - 1) / nthreads.x),
                    static_cast<idx_t>(env.get_num_sm() * 32));
    nblocks.y = 1;
    nblocks.z = 1;
    cugraph::detail::degree_coo<idx_t, idx_t> <<<nblocks, nthreads>>>(static_cast<idx_t>(loc_e),
                                                     static_cast<idx_t>(loc_e),
                                                     ind,
                                                     local_result);
    CUDA_CHECK_LAST();
  }

  // Out-degree
  if (x == 2 || x == 0) {
    dim3 nthreads, nblocks;
    nthreads.x = min(static_cast<idx_t>(loc_v), static_cast<idx_t>(CUDA_MAX_KERNEL_THREADS));
    nthreads.y = 1;
    nthreads.z = 1;
    nblocks.x = min(static_cast<idx_t>((loc_v + nthreads.x - 1) / nthreads.x),
                    static_cast<idx_t>(env.get_num_sm() * 32));
    nblocks.y = 1;
    nblocks.z = 1;
    cugraph::detail::degree_offsets<idx_t, idx_t> <<<nblocks, nthreads>>>(static_cast<idx_t>(loc_v),
                                                         static_cast<idx_t>(loc_e),
                                                         off,
                                                         local_result + part_off[i]);
    CUDA_CHECK_LAST();
  }

  // Combining the local results into global results
  sync_all();
  treeReduce<idx_t, thrust::plus<idx_t> >(env, glob_v, local_result, degree);

  // Broadcasting the global result to all GPUs
  treeBroadcast(env, glob_v, local_result, degree);

  return GDF_SUCCESS;
}

template gdf_error snmg_degree<int>(int x, size_t* part_off, int* off, int* ind, int** degree);

template<>
gdf_error snmg_degree<int64_t>(int x,
                               size_t* part_off,
                               int64_t* off,
                               int64_t* ind,
                               int64_t** degree) {
  sync_all();
  SNMGinfo env;
  auto i = env.get_thread_num();
  auto p = env.get_num_threads();

  // Getting the global and local vertices and edges
  size_t glob_v = part_off[p];
  size_t loc_v = part_off[i + 1] - part_off[i];
  int64_t tmp;
  CUDA_TRY(cudaMemcpy(&tmp, &off[loc_v], sizeof(int64_t), cudaMemcpyDeviceToHost));
  size_t loc_e = tmp;

  // Allocating the local result array, and setting all entries to zero.
  int64_t* local_result;
  ALLOC_TRY((void** )&local_result, glob_v * sizeof(int64_t), nullptr);
  thrust::fill(rmm::exec_policy(nullptr)->on(nullptr), local_result, local_result + glob_v, 0);

  // In-degree
  if (x == 1 || x == 0) {
    dim3 nthreads, nblocks;
    nthreads.x = min(static_cast<int64_t>(loc_e), static_cast<int64_t>(CUDA_MAX_KERNEL_THREADS));
    nthreads.y = 1;
    nthreads.z = 1;
    nblocks.x = min(static_cast<int64_t>((loc_e + nthreads.x - 1) / nthreads.x),
                    static_cast<int64_t>(env.get_num_sm() * 32));
    nblocks.y = 1;
    nblocks.z = 1;
    cugraph::detail::degree_coo<int64_t, double> <<<nblocks, nthreads>>>(static_cast<int64_t>(loc_e),
                                                        static_cast<int64_t>(loc_e),
                                                        ind,
                                                        reinterpret_cast<double*>(local_result));
    CUDA_CHECK_LAST();
  }

  // Out-degree
  if (x == 2 || x == 0) {
    dim3 nthreads, nblocks;
    nthreads.x = min(static_cast<int64_t>(loc_v), static_cast<int64_t>(CUDA_MAX_KERNEL_THREADS));
    nthreads.y = 1;
    nthreads.z = 1;
    nblocks.x = min(static_cast<int64_t>((loc_v + nthreads.x - 1) / nthreads.x),
                    static_cast<int64_t>(env.get_num_sm() * 32));
    nblocks.y = 1;
    nblocks.z = 1;
    cugraph::detail::degree_offsets<int64_t, double> <<<nblocks, nthreads>>>(static_cast<int64_t>(loc_v),
                                                            static_cast<int64_t>(loc_e),
                                                            off,
                                                            reinterpret_cast<double*>(local_result
                                                                + part_off[i]));
    CUDA_CHECK_LAST();
  }

  // Convert the values written as doubles back to int64:
  dim3 nthreads, nblocks;
  nthreads.x = min(static_cast<int64_t>(glob_v), static_cast<int64_t>(CUDA_MAX_KERNEL_THREADS));
  nthreads.y = 1;
  nthreads.z = 1;
  nblocks.x = min(static_cast<int64_t>((glob_v + nthreads.x - 1) / nthreads.x),
                  static_cast<int64_t>(env.get_num_sm() * 32));
  nblocks.y = 1;
  nblocks.z = 1;
<<<<<<< HEAD
  type_convert<double, int64_t> <<<nblocks, nthreads>>>(reinterpret_cast<double*>(local_result), glob_v);
  CUDA_CHECK_LAST();
=======
  cugraph::detail::type_convert<double, int64_t> <<<nblocks, nthreads>>>(reinterpret_cast<double*>(local_result), glob_v);
  cudaCheckError();
>>>>>>> 3c557124

  // Combining the local results into global results
  treeReduce<int64_t, thrust::plus<int64_t> >(env, glob_v, local_result, degree);

  // Broadcasting the global result to all GPUs
  treeBroadcast(env, glob_v, local_result, degree);

  return GDF_SUCCESS;
}

} } //namespace


template<typename idx_t>
gdf_error gdf_snmg_degree_impl(int x,
                               size_t* part_offsets,
                               gdf_column* off,
                               gdf_column* ind,
                               gdf_column** x_cols) {
  CUGRAPH_EXPECTS(off->size > 0, "Invalid API parameter");
  CUGRAPH_EXPECTS(ind->size > 0, "Invalid API parameter");
  CUGRAPH_EXPECTS(off->dtype == ind->dtype, "Unsupported data type");
  CUGRAPH_EXPECTS(off->null_count + ind->null_count == 0, "Column must be valid");

  gdf_error status;
  auto p = omp_get_num_threads();

  idx_t* degree[p];
  for (auto i = 0; i < p; ++i) {
    CUGRAPH_EXPECTS(x_cols[i] != nullptr, "Invalid API parameter");
    CUGRAPH_EXPECTS(x_cols[i]->size > 0, "Invalid API parameter");
    degree[i] = static_cast<idx_t*>(x_cols[i]->data);
  }

  status = cugraph::snmg::snmg_degree(x,
                                part_offsets,
                                static_cast<idx_t*>(off->data),
                                static_cast<idx_t*>(ind->data),
                                degree);
  return status;
}

gdf_error gdf_snmg_degree(int x,
                          size_t* part_offsets,
                          gdf_column* off,
                          gdf_column* ind,
                          gdf_column** x_cols) {
  CUGRAPH_EXPECTS(part_offsets != nullptr, "Invalid API parameter");
  CUGRAPH_EXPECTS(off != nullptr, "Invalid API parameter");
  CUGRAPH_EXPECTS(ind != nullptr, "Invalid API parameter");
  CUGRAPH_EXPECTS(x_cols != nullptr, "Invalid API parameter");
  switch (off->dtype) {
    case GDF_INT32:
      return gdf_snmg_degree_impl<int32_t>(x, part_offsets, off, ind, x_cols);
    case GDF_INT64:
      return gdf_snmg_degree_impl<int64_t>(x, part_offsets, off, ind, x_cols);
    default:
      return GDF_INVALID_API_CALL;
  }
}<|MERGE_RESOLUTION|>--- conflicted
+++ resolved
@@ -161,13 +161,8 @@
                   static_cast<int64_t>(env.get_num_sm() * 32));
   nblocks.y = 1;
   nblocks.z = 1;
-<<<<<<< HEAD
-  type_convert<double, int64_t> <<<nblocks, nthreads>>>(reinterpret_cast<double*>(local_result), glob_v);
+  cugraph::detail::type_convert<double, int64_t> <<<nblocks, nthreads>>>(reinterpret_cast<double*>(local_result), glob_v);
   CUDA_CHECK_LAST();
-=======
-  cugraph::detail::type_convert<double, int64_t> <<<nblocks, nthreads>>>(reinterpret_cast<double*>(local_result), glob_v);
-  cudaCheckError();
->>>>>>> 3c557124
 
   // Combining the local results into global results
   treeReduce<int64_t, thrust::plus<int64_t> >(env, glob_v, local_result, degree);
