/*
 * Copyright (c) 2019, NVIDIA CORPORATION.
 *
 * Licensed under the Apache License, Version 2.0 (the "License");
 * you may not use this file except in compliance with the License.
 * You may obtain a copy of the License at
 *
 *     http://www.apache.org/licenses/LICENSE-2.0
 *
 * Unless required by applicable law or agreed to in writing, software
 * distributed under the License is distributed on an "AS IS" BASIS,
 * WITHOUT WARRANTIES OR CONDITIONS OF ANY KIND, either express or implied.
 * See the License for the specific language governing permissions and
 * limitations under the License.
 */

#include <cudf/cudf.h>
#include <bitmask/legacy/bit_mask.cuh>
#include <cudf/copying.hpp>
#include <cudf/groupby.hpp>
#include <cudf/legacy/bitmask.hpp>
#include <cudf/legacy/table.hpp>
#include <cudf/utilities/legacy/nvcategory_util.hpp>
#include <cudf/utilities/legacy/type_dispatcher.hpp>
#include <hash/concurrent_unordered_map.cuh>
#include <table/legacy/device_table.cuh>
#include <table/legacy/device_table_row_operators.cuh>
#include <utilities/column_utils.hpp>
#include <utilities/cuda_utils.hpp>
#include <cudf/utilities/legacy/type_dispatcher.hpp>
#include "../common/aggregation_requests.hpp"
#include "groupby.hpp"
#include "groupby_kernels.cuh"
#include "../common/type_info.hpp"
#include "../common/utils.hpp"
#include <rmm/thrust_rmm_allocator.h>
#include <thrust/fill.h>
#include <type_traits>
#include <vector>
#include <utilities/integer_utils.hpp>

namespace cudf {
namespace groupby {

namespace hash {
namespace {

template <bool keys_have_nulls, bool values_have_nulls>
auto build_aggregation_map(table const& input_keys, table const& input_values,
                           device_table const& d_input_keys,
                           device_table const& d_input_values,
                           std::vector<operators> const& ops, Options options,
                           cudaStream_t stream) {
  gdf_size_type constexpr unused_key{std::numeric_limits<gdf_size_type>::max()};
  gdf_size_type constexpr unused_value{
      std::numeric_limits<gdf_size_type>::max()};
  CUDF_EXPECTS(input_keys.num_rows() < unused_key,
               "Groupby input size too large.");

  // The exact output size is unknown a priori, therefore, use the input size as
  // an upper bound.
<<<<<<< HEAD
  gdf_size_type const output_size_estimate = input_keys.num_rows();
=======
  // Output allocation size aligned to 4 bytes. The use of `round_up_safe` 
  // guarantee correct execution with cuda-memcheck  for cases when 
  // input_keys.num_rows() == 1  and with dtype == int_8. 
  gdf_size_type const output_size_estimate = cudf::util::round_up_safe((int64_t)input_keys.num_rows(), (int64_t)sizeof(int32_t));
>>>>>>> 1ac09f33

  cudf::table sparse_output_values{
      output_size_estimate,
      target_dtypes(column_dtypes(input_values), ops),
      column_dtype_infos(input_values),
      values_have_nulls,
      false,
      stream};

  initialize_with_identity(sparse_output_values, ops, stream);

  auto d_sparse_output_values =
      device_table::create(sparse_output_values, stream);
  rmm::device_vector<operators> d_ops(ops);

  // If we ignore null keys, then nulls are not equivalent
  bool const null_keys_are_equal{not options.ignore_null_keys};
  bool const skip_key_rows_with_nulls{keys_have_nulls and
                                      not null_keys_are_equal};

  row_hasher<keys_have_nulls> hasher{d_input_keys};
  row_equality_comparator<keys_have_nulls> rows_equal{
      d_input_keys, d_input_keys, null_keys_are_equal};

  using map_type =
      concurrent_unordered_map<gdf_size_type, gdf_size_type, decltype(hasher),
                               decltype(rows_equal)>;

  auto map = map_type::create(compute_hash_table_size(input_keys.num_rows()),
                              unused_key, unused_value, hasher, rows_equal);

  // TODO: Explore optimal block size and work per thread.
  cudf::util::cuda::grid_config_1d grid_params{input_keys.num_rows(), 256};

  if (skip_key_rows_with_nulls) {
    auto row_bitmask{cudf::row_bitmask(input_keys, stream)};
    build_aggregation_map<true, values_have_nulls>
        <<<grid_params.num_blocks, grid_params.num_threads_per_block, 0,
           stream>>>(*map, d_input_keys, d_input_values,
                     *d_sparse_output_values, d_ops.data().get(),
                     row_bitmask.data().get());
  } else {
    build_aggregation_map<false, values_have_nulls>
        <<<grid_params.num_blocks, grid_params.num_threads_per_block, 0,
           stream>>>(*map, d_input_keys, d_input_values,
                     *d_sparse_output_values, d_ops.data().get(), nullptr);
  }
  CHECK_STREAM(stream);

  return std::make_pair(std::move(map), sparse_output_values);
}

template <bool keys_have_nulls, bool values_have_nulls, typename Map>
auto extract_results(table const& input_keys, table const& input_values,
                     device_table const& d_input_keys,
                     table const& sparse_output_values, Map const& map,
                     cudaStream_t stream) {
  cudf::table output_keys{
      cudf::allocate_like(input_keys, keys_have_nulls, stream)};
  cudf::table output_values{
      cudf::allocate_like(sparse_output_values, values_have_nulls, stream)};

  auto d_sparse_output_values =
      device_table::create(sparse_output_values, stream);

  auto d_output_keys = device_table::create(output_keys, stream);
  auto d_output_values = device_table::create(output_values, stream);

  gdf_size_type* d_result_size{nullptr};
  RMM_TRY(RMM_ALLOC(&d_result_size, sizeof(gdf_size_type), stream));
  CUDA_TRY(cudaMemsetAsync(d_result_size, 0, sizeof(gdf_size_type), stream));

  cudf::util::cuda::grid_config_1d grid_params{input_keys.num_rows(), 256};

  extract_groupby_result<keys_have_nulls, values_have_nulls>
      <<<grid_params.num_blocks, grid_params.num_threads_per_block, 0,
         stream>>>(map, d_input_keys, *d_output_keys, *d_sparse_output_values,
                   *d_output_values, d_result_size);

  CHECK_STREAM(stream);

  gdf_size_type result_size{-1};
  CUDA_TRY(cudaMemcpyAsync(&result_size, d_result_size, sizeof(gdf_size_type),
                           cudaMemcpyDeviceToHost, stream));

  // Update size and null count of output columns
  auto update_column = [result_size](gdf_column* col) {
    CUDF_EXPECTS(col != nullptr, "Attempt to update Null column.");
    set_null_count(*col);
    return col;
  };

  std::transform(output_keys.begin(), output_keys.end(), output_keys.begin(),
                 update_column);
  std::transform(output_values.begin(), output_values.end(),
                 output_values.begin(), update_column);

  return std::make_pair(output_keys, output_values);
}

/**---------------------------------------------------------------------------*
 * @brief Computes the groupby operation for a set of keys, values, and
 * operators using a hash-based implementation.
 *
 * The algorithm has two primary steps:
 * 1.) Build a hash map
 * 2.) Extract the non-empty entries from the hash table
 *
 * 1.) The hash map is built by inserting every row `i` from the `keys` and
 * `values` tables as a single (key,value) pair. When the pair is inserted, if
 * the key was not already present in the map, then the corresponding value is
 * simply copied to the output. If the key was already present in the map,
 * then the inserted `values` row is aggregated with the existing row. This
 * aggregation is done for every element `j` in the row by applying aggregation
 * operation `j` between the new and existing element.
 *
 * This process yields a hash map and table holding the resulting aggregation
 * rows. The aggregation output table is sparse, i.e., not every row is
 * populated. This is because the size of the output is not known a priori, and
 * so the output aggregation table is allocated to be as large as the input (the
 * upper bound of the output size).
 *
 * 2.) The final result is materialized by extracting the non-empty keys from
 * the hash map and the non-empty rows from the sparse output aggregation table.
 * Every non-empty key and value row is appended to the output key and value
 * tables.
 *
 * @tparam keys_have_nulls Indicates keys have one or more null values
 * @tparam values_have_nulls Indicates values have one or more null values
 * @param keys Table whose rows are used as keys of the groupby
 * @param values Table whose rows are aggregated in the groupby
 * @param ops Set of aggregation operations to perform for each element in a row
 * in the values table
 * @param options Options to control behavior of the groupby operation
 * @param stream CUDA stream on which all memory allocations and kernels will be
 * executed
 * @return A pair of the output keys table and output values table
 *---------------------------------------------------------------------------**/
template <bool keys_have_nulls, bool values_have_nulls>
auto compute_hash_groupby(cudf::table const& keys, cudf::table const& values,
                          std::vector<operators> const& ops, Options options,
                          cudaStream_t stream) {
  CUDF_EXPECTS(values.num_columns() == static_cast<gdf_size_type>(ops.size()),
               "Size mismatch between number of value columns and number of "
               "aggregations.");

  // An "aggregation request" is the combination of a `gdf_column*` to a column
  // of values, and an aggregation operation enum indicating the aggregation
  // requested to be performed on the column
  std::vector<AggRequestType> original_requests(values.num_columns());
  std::transform(values.begin(), values.end(), ops.begin(),
                 original_requests.begin(),
                 [](gdf_column const* col, operators op) {
                   return std::make_pair(const_cast<gdf_column*>(col), op);
                 });

  // Some aggregations are "compound", meaning they need be satisfied via the
  // composition of 1 or more "simple" aggregation requests. For example, MEAN
  // is satisfied via the division of the SUM by the COUNT aggregation. We
  // translate these compound requests into simple requests, and compute the
  // groupby operation for these simple requests. Later, we translate the simple
  // requests back to compound request results.
  std::vector<SimpleAggRequestCounter> simple_requests =
      compound_to_simple(original_requests);

  std::vector<gdf_column*> simple_values_columns;
  std::vector<operators> simple_operators;
  for (auto const& p : simple_requests) {
    const AggRequestType& agg_req_type = p.first;
    simple_values_columns.push_back(
        const_cast<gdf_column*>(agg_req_type.first));
    simple_operators.push_back(agg_req_type.second);
  }

  cudf::table simple_values_table{simple_values_columns};

  auto const d_input_keys = device_table::create(keys);
  auto const d_input_values = device_table::create(simple_values_table);

  // Step 1: Build hash map
  auto result = build_aggregation_map<keys_have_nulls, values_have_nulls>(
      keys, simple_values_table, *d_input_keys, *d_input_values,
      simple_operators, options, stream);

  auto const map{std::move(result.first)};
  cudf::table sparse_output_values{result.second};

  // Step 2: Extract non-empty entries
  cudf::table output_keys;
  cudf::table simple_output_values;
  std::tie(output_keys, simple_output_values) =
      extract_results<keys_have_nulls, values_have_nulls>(
          keys, values, *d_input_keys, sparse_output_values, *map, stream);

  // Delete intermediate results storage
  sparse_output_values.destroy();

  // If any of the original requests were compound, compute them from the
  // results of simple aggregation requests
  cudf::table final_output_values = compute_original_requests(
      original_requests, simple_requests, simple_output_values, stream);

  return std::make_pair(output_keys, final_output_values);
}

/**---------------------------------------------------------------------------*
 * @brief Returns appropriate callable instantiation of `compute_hash_groupby`
 * based on presence of null values in keys and values.
 *
 * @param keys The groupby key columns
 * @param values The groupby value columns
 * @return Instantiated callable of compute_hash_groupby
 *---------------------------------------------------------------------------**/
auto groupby_null_specialization(table const& keys, table const& values) {
  if (cudf::has_nulls(keys)) {
    if (cudf::has_nulls(values)) {
      return compute_hash_groupby<true, true>;
    } else {
      return compute_hash_groupby<true, false>;
    }
  } else {
    if (cudf::has_nulls(values)) {
      return compute_hash_groupby<false, true>;
    } else {
      return compute_hash_groupby<false, false>;
    }
  }
}

}  // namespace
namespace detail {
std::pair<cudf::table, cudf::table> groupby(cudf::table const& keys,
                                            cudf::table const& values,
                                            std::vector<operators> const& ops,
                                            Options options,
                                            cudaStream_t stream) {
  CUDF_EXPECTS(keys.num_rows() == values.num_rows(),
               "Size mismatch between number of rows in keys and values.");

  verify_operators(values, ops);

  // Empty inputs
  if (keys.num_rows() == 0) {
    return std::make_pair(
        cudf::empty_like(keys),
        cudf::table(0, target_dtypes(column_dtypes(values), ops),
                    column_dtype_infos(values)));
  }

  auto compute_groupby = groupby_null_specialization(keys, values);

  cudf::table output_keys;
  cudf::table output_values;
  std::tie(output_keys, output_values) =
      compute_groupby(keys, values, ops, options, stream);

  update_nvcategories(keys, output_keys, values, output_values);

  return std::make_pair(output_keys, output_values);
}
}  // namespace detail

std::pair<cudf::table, cudf::table> groupby(cudf::table const& keys,
                                            cudf::table const& values,
                                            std::vector<operators> const& ops,
                                            Options options) {
  return detail::groupby(keys, values, ops, options);
}
}  // namespace hash
}  // namespace groupby
}  // namespace cudf<|MERGE_RESOLUTION|>--- conflicted
+++ resolved
@@ -59,14 +59,7 @@
 
   // The exact output size is unknown a priori, therefore, use the input size as
   // an upper bound.
-<<<<<<< HEAD
   gdf_size_type const output_size_estimate = input_keys.num_rows();
-=======
-  // Output allocation size aligned to 4 bytes. The use of `round_up_safe` 
-  // guarantee correct execution with cuda-memcheck  for cases when 
-  // input_keys.num_rows() == 1  and with dtype == int_8. 
-  gdf_size_type const output_size_estimate = cudf::util::round_up_safe((int64_t)input_keys.num_rows(), (int64_t)sizeof(int32_t));
->>>>>>> 1ac09f33
 
   cudf::table sparse_output_values{
       output_size_estimate,
