// -*-c++-*-

 /*
 * Copyright (c) 2018, NVIDIA CORPORATION.  All rights reserved.
 *
 * NVIDIA CORPORATION and its licensors retain all intellectual property
 * and proprietary rights in and to this software, related documentation
 * and any modifications thereto.  Any use, reproduction, disclosure or
 * distribution of this software and related documentation without an express
 * license agreement from NVIDIA CORPORATION is strictly prohibited.
 *
 */

// Graph analytics features

#include <cugraph.h>
#include "utilities/graph_utils.cuh"
#include "converters/COOtoCSR.cuh"
#include "utilities/error_utils.h"
#include "converters/renumber.cuh"
#include <library_types.h>
#include <nvgraph/nvgraph.h>
#include <thrust/device_vector.h>
#include "utilities/cusparse_helper.h"
#include <rmm_utils.h>
#include <utilities/validation.cuh>
/*
 * cudf has gdf_column_free and using this is, in general, better design than
 * creating our own, but we will keep this as cudf is planning to remove the
 * function. cudf plans to redesign cudf::column to fundamentally solve this
 * problem, so once they finished the redesign, we need to update this code to
 * use their new features. Until that time, we may rely on this as a temporary
 * solution.
 */

namespace cugraph {
int get_device(const void *ptr) {
    cudaPointerAttributes att;
    cudaPointerGetAttributes(&att, ptr);
    return att.device;
}

void gdf_col_delete(gdf_column* col) {
  if (col != nullptr) {
    cudaStream_t stream {nullptr};
    if (col->data != nullptr) {
      ALLOC_FREE_TRY(col->data, stream);
    }
    if (col->valid != nullptr) {
      ALLOC_FREE_TRY(col->valid, stream);
    }
#if 0
    /* Currently, gdf_column_view does not set col_name, and col_name can have
        an arbitrary value, so freeing col_name can lead to freeing a ranodom
        address. This problem should be cleaned up once cudf finishes
        redesigning cudf::column. */
    if (col->col_name != nullptr) {
      free(col->col_name);
    }
#endif
    delete col;
  }
}

void gdf_col_release(gdf_column* col) {
  delete col;
}

void cpy_column_view(const gdf_column *in, gdf_column *out) {
  if (in != nullptr && out !=nullptr) {
    gdf_column_view(out, in->data, in->valid, in->size, in->dtype);
  }
}

<<<<<<< HEAD
gdf_error gdf_transposed_adj_list_view(gdf_graph *graph, const gdf_column *offsets,
                            const gdf_column *indices,
                            const gdf_column *edge_data) {
  //This function returns an error if this graph object has at least one graph
  //representation to prevent a single object storing two different graphs.
  CUGRAPH_EXPECTS( ((graph->edgeList == nullptr) && (graph->adjList == nullptr) &&
    (graph->transposedAdjList == nullptr)), "Invalid API parameter");
  CUGRAPH_EXPECTS( offsets->null_count == 0 , "Input column has non-zero null count");
  CUGRAPH_EXPECTS( indices->null_count == 0 , "Input column has non-zero null count");
  CUGRAPH_EXPECTS( (offsets->dtype == indices->dtype), "Unsupported data type" );
  CUGRAPH_EXPECTS( ((offsets->dtype == GDF_INT32)), "Unsupported data type" );
  CUGRAPH_EXPECTS( (offsets->size > 0), "Column is empty");

  graph->transposedAdjList = new gdf_adj_list;
  graph->transposedAdjList->offsets = new gdf_column;
  graph->transposedAdjList->indices = new gdf_column;
  graph->transposedAdjList->ownership = 0;

  cpy_column_view(offsets, graph->transposedAdjList->offsets);
  cpy_column_view(indices, graph->transposedAdjList->indices);
  
  if (!graph->prop)
      graph->prop = new gdf_graph_properties();

  if (edge_data) {
    CUGRAPH_EXPECTS(indices->size == edge_data->size, "Column size mismatch");
    graph->transposedAdjList->edge_data = new gdf_column;
    cpy_column_view(edge_data, graph->transposedAdjList->edge_data);
    
    bool has_neg_val;
    
    switch (graph->adjList->edge_data->dtype) {
    case GDF_INT8:
      has_neg_val = cugraph::detail::has_negative_val(
          static_cast<int8_t *>(graph->transposedAdjList->edge_data->data),
          graph->transposedAdjList->edge_data->size);
      break;
    case GDF_INT16:
      has_neg_val = cugraph::detail::has_negative_val(
          static_cast<int16_t *>(graph->transposedAdjList->edge_data->data),
          graph->transposedAdjList->edge_data->size);
      break;
    case GDF_INT32:
      has_neg_val = cugraph::detail::has_negative_val(
          static_cast<int32_t *>(graph->transposedAdjList->edge_data->data),
          graph->transposedAdjList->edge_data->size);
      break;
    case GDF_INT64:
      has_neg_val = cugraph::detail::has_negative_val(
          static_cast<int64_t *>(graph->transposedAdjList->edge_data->data),
          graph->transposedAdjList->edge_data->size);
      break;
    case GDF_FLOAT32:
      has_neg_val = cugraph::detail::has_negative_val(
          static_cast<float *>(graph->transposedAdjList->edge_data->data),
          graph->transposedAdjList->edge_data->size);
      break;
    case GDF_FLOAT64:
      has_neg_val = cugraph::detail::has_negative_val(
          static_cast<double *>(graph->transposedAdjList->edge_data->data),
          graph->transposedAdjList->edge_data->size);
      break;
    default:
      has_neg_val = false;
    }
    graph->prop->has_negative_edges =
        (has_neg_val) ? GDF_PROP_TRUE : GDF_PROP_FALSE;
  } else {
    graph->adjList->edge_data = nullptr;
    graph->prop->has_negative_edges = GDF_PROP_FALSE;
  }

  graph->numberOfVertices = graph->transposedAdjList->offsets->size - 1;
  return GDF_SUCCESS;
}

gdf_error gdf_adj_list_view(gdf_graph *graph, const gdf_column *offsets,
=======
void adj_list_view(Graph *graph, const gdf_column *offsets,
>>>>>>> ff56f21a
                            const gdf_column *indices,
                            const gdf_column *edge_data) {
  //This function returns an error if this graph object has at least one graph
  //representation to prevent a single object storing two different graphs.
  CUGRAPH_EXPECTS( ((graph->edgeList == nullptr) && (graph->adjList == nullptr) &&
    (graph->transposedAdjList == nullptr)), "Invalid API parameter");
  CUGRAPH_EXPECTS( offsets->null_count == 0 , "Input column has non-zero null count");
  CUGRAPH_EXPECTS( indices->null_count == 0 , "Input column has non-zero null count");
  CUGRAPH_EXPECTS( (offsets->dtype == indices->dtype), "Unsupported data type" );
  CUGRAPH_EXPECTS( ((offsets->dtype == GDF_INT32)), "Unsupported data type" );
  CUGRAPH_EXPECTS( (offsets->size > 0), "Column is empty");

  graph->adjList = new gdf_adj_list;
  graph->adjList->offsets = new gdf_column;
  graph->adjList->indices = new gdf_column;
  graph->adjList->ownership = 0;

  cpy_column_view(offsets, graph->adjList->offsets);
  cpy_column_view(indices, graph->adjList->indices);
  
  if (!graph->prop)
      graph->prop = new Graph_properties();

  if (edge_data) {
    CUGRAPH_EXPECTS(indices->size == edge_data->size, "Column size mismatch");
    graph->adjList->edge_data = new gdf_column;
    cpy_column_view(edge_data, graph->adjList->edge_data);
    
    bool has_neg_val;
    
    switch (graph->adjList->edge_data->dtype) {
    case GDF_INT8:
      has_neg_val = cugraph::detail::has_negative_val(
          static_cast<int8_t *>(graph->adjList->edge_data->data),
          graph->adjList->edge_data->size);
      break;
    case GDF_INT16:
      has_neg_val = cugraph::detail::has_negative_val(
          static_cast<int16_t *>(graph->adjList->edge_data->data),
          graph->adjList->edge_data->size);
      break;
    case GDF_INT32:
      has_neg_val = cugraph::detail::has_negative_val(
          static_cast<int32_t *>(graph->adjList->edge_data->data),
          graph->adjList->edge_data->size);
      break;
    case GDF_INT64:
      has_neg_val = cugraph::detail::has_negative_val(
          static_cast<int64_t *>(graph->adjList->edge_data->data),
          graph->adjList->edge_data->size);
      break;
    case GDF_FLOAT32:
      has_neg_val = cugraph::detail::has_negative_val(
          static_cast<float *>(graph->adjList->edge_data->data),
          graph->adjList->edge_data->size);
      break;
    case GDF_FLOAT64:
      has_neg_val = cugraph::detail::has_negative_val(
          static_cast<double *>(graph->adjList->edge_data->data),
          graph->adjList->edge_data->size);
      break;
    default:
      has_neg_val = false;
    }
    graph->prop->has_negative_edges =
        (has_neg_val) ? GDF_PROP_TRUE : GDF_PROP_FALSE;
  } else {
    graph->adjList->edge_data = nullptr;
    graph->prop->has_negative_edges = GDF_PROP_FALSE;
  }

  graph->numberOfVertices = graph->adjList->offsets->size - 1;
  
}

void gdf_adj_list::get_vertex_identifiers(gdf_column *identifiers) {
  CUGRAPH_EXPECTS( offsets != nullptr , "Invalid API parameter");
  CUGRAPH_EXPECTS( offsets->data != nullptr , "Invalid API parameter");
  cugraph::detail::sequence<int>((int)offsets->size-1, (int*)identifiers->data);

  
}

void gdf_adj_list::get_source_indices (gdf_column *src_indices) {
  CUGRAPH_EXPECTS( offsets != nullptr , "Invalid API parameter");
  CUGRAPH_EXPECTS( offsets->data != nullptr , "Invalid API parameter");
  CUGRAPH_EXPECTS( src_indices->size == indices->size, "Column size mismatch" );
  CUGRAPH_EXPECTS( src_indices->dtype == indices->dtype, "Unsupported data type" );
  CUGRAPH_EXPECTS( src_indices->size > 0, "Column is empty");
  
  cugraph::detail::offsets_to_indices<int>((int*)offsets->data, offsets->size-1, (int*)src_indices->data);

  
}

void edge_list_view(Graph *graph, const gdf_column *src_indices,
                             const gdf_column *dest_indices, 
                             const gdf_column *edge_data) {
  //This function returns an error if this graph object has at least one graph
  //representation to prevent a single object storing two different graphs.

  CUGRAPH_EXPECTS( ((graph->edgeList == nullptr) && (graph->adjList == nullptr) &&
    (graph->transposedAdjList == nullptr)), "Invalid API parameter");
  CUGRAPH_EXPECTS( src_indices->size == dest_indices->size, "Column size mismatch" );
  CUGRAPH_EXPECTS( src_indices->dtype == dest_indices->dtype, "Unsupported data type" );
  CUGRAPH_EXPECTS( src_indices->dtype == GDF_INT32, "Unsupported data type" );
  CUGRAPH_EXPECTS( src_indices->size > 0, "Column is empty");
  CUGRAPH_EXPECTS( src_indices->null_count == 0 , "Input column has non-zero null count");
  CUGRAPH_EXPECTS( dest_indices->null_count == 0 , "Input column has non-zero null count");


  graph->edgeList = new gdf_edge_list;
  graph->edgeList->src_indices = new gdf_column;
  graph->edgeList->dest_indices = new gdf_column;
  graph->edgeList->ownership = 0;

  cpy_column_view(src_indices, graph->edgeList->src_indices);
  cpy_column_view(dest_indices, graph->edgeList->dest_indices);

  if (!graph->prop)
    graph->prop = new Graph_properties();

  if (edge_data) {
    CUGRAPH_EXPECTS(src_indices->size == edge_data->size, "Column size mismatch");
    graph->edgeList->edge_data = new gdf_column;
    cpy_column_view(edge_data, graph->edgeList->edge_data);

    bool has_neg_val;

    switch (graph->edgeList->edge_data->dtype) {
    case GDF_INT8:
      has_neg_val = cugraph::detail::has_negative_val(
          static_cast<int8_t *>(graph->edgeList->edge_data->data),
          graph->edgeList->edge_data->size);
      break;
    case GDF_INT16:
      has_neg_val = cugraph::detail::has_negative_val(
          static_cast<int16_t *>(graph->edgeList->edge_data->data),
          graph->edgeList->edge_data->size);
      break;
    case GDF_INT32:
      has_neg_val = cugraph::detail::has_negative_val(
          static_cast<int32_t *>(graph->edgeList->edge_data->data),
          graph->edgeList->edge_data->size);
      break;
    case GDF_INT64:
      has_neg_val = cugraph::detail::has_negative_val(
          static_cast<int64_t *>(graph->edgeList->edge_data->data),
          graph->edgeList->edge_data->size);
      break;
    case GDF_FLOAT32:
      has_neg_val = cugraph::detail::has_negative_val(
          static_cast<float *>(graph->edgeList->edge_data->data),
          graph->edgeList->edge_data->size);
      break;
    case GDF_FLOAT64:
      has_neg_val = cugraph::detail::has_negative_val(
          static_cast<double *>(graph->edgeList->edge_data->data),
          graph->edgeList->edge_data->size);
      break;
    default:
      has_neg_val = false;
    }
    graph->prop->has_negative_edges =
        (has_neg_val) ? GDF_PROP_TRUE : GDF_PROP_FALSE;

  } else {
    graph->edgeList->edge_data = nullptr;
    graph->prop->has_negative_edges = GDF_PROP_FALSE;
  }

  cugraph::detail::indexing_check<int> (
                                static_cast<int*>(graph->edgeList->src_indices->data), 
                                static_cast<int*>(graph->edgeList->dest_indices->data), 
                                graph->edgeList->dest_indices->size);
}

template <typename T, typename WT>
void add_adj_list_impl (Graph *graph) {
    if (graph->adjList == nullptr) {
      CUGRAPH_EXPECTS( graph->edgeList != nullptr , "Invalid API parameter");
      int nnz = graph->edgeList->src_indices->size;
      graph->adjList = new gdf_adj_list;
      graph->adjList->offsets = new gdf_column;
      graph->adjList->indices = new gdf_column;
      graph->adjList->ownership = 1;

    if (graph->edgeList->edge_data!= nullptr) {
      graph->adjList->edge_data = new gdf_column;

      CSR_Result_Weighted<int32_t,WT> adj_list;
      ConvertCOOtoCSR_weighted((int*)graph->edgeList->src_indices->data, (int*)graph->edgeList->dest_indices->data, (WT*)graph->edgeList->edge_data->data, nnz, adj_list);

      gdf_column_view(graph->adjList->offsets, adj_list.rowOffsets,
                            nullptr, adj_list.size+1, graph->edgeList->src_indices->dtype);
      gdf_column_view(graph->adjList->indices, adj_list.colIndices,
                            nullptr, adj_list.nnz, graph->edgeList->src_indices->dtype);
      gdf_column_view(graph->adjList->edge_data, adj_list.edgeWeights,
                          nullptr, adj_list.nnz, graph->edgeList->edge_data->dtype);
    }
    else {
      CSR_Result<int> adj_list;
      ConvertCOOtoCSR((int*)graph->edgeList->src_indices->data,(int*)graph->edgeList->dest_indices->data, nnz, adj_list);
      gdf_column_view(graph->adjList->offsets, adj_list.rowOffsets,
                            nullptr, adj_list.size+1, graph->edgeList->src_indices->dtype);
      gdf_column_view(graph->adjList->indices, adj_list.colIndices,
                            nullptr, adj_list.nnz, graph->edgeList->src_indices->dtype);
    }
    graph->numberOfVertices = graph->adjList->offsets->size - 1;
  }
}

void add_edge_list (Graph *graph) {
    if (graph->edgeList == nullptr) {
      CUGRAPH_EXPECTS( graph->adjList != nullptr , "Invalid API parameter");
      int *d_src;
      graph->edgeList = new gdf_edge_list;
      graph->edgeList->src_indices = new gdf_column;
      graph->edgeList->dest_indices = new gdf_column;
      graph->edgeList->ownership = 2;

      cudaStream_t stream{nullptr};
      ALLOC_TRY((void**)&d_src, sizeof(int) * graph->adjList->indices->size, stream);

      cugraph::detail::offsets_to_indices<int>((int*)graph->adjList->offsets->data,
                                  graph->adjList->offsets->size-1,
                                  (int*)d_src);

      gdf_column_view(graph->edgeList->src_indices, d_src,
                      nullptr, graph->adjList->indices->size, graph->adjList->indices->dtype);
      cpy_column_view(graph->adjList->indices, graph->edgeList->dest_indices);

      if (graph->adjList->edge_data != nullptr) {
        graph->edgeList->edge_data = new gdf_column;
        cpy_column_view(graph->adjList->edge_data, graph->edgeList->edge_data);
      }
  }
  
}


template <typename WT>
void add_transposed_adj_list_impl (Graph *graph) {
    if (graph->transposedAdjList == nullptr ) {
      CUGRAPH_EXPECTS( graph->edgeList != nullptr , "Invalid API parameter");
      int nnz = graph->edgeList->src_indices->size;
      graph->transposedAdjList = new gdf_adj_list;
      graph->transposedAdjList->offsets = new gdf_column;
      graph->transposedAdjList->indices = new gdf_column;
      graph->transposedAdjList->ownership = 1;

      if (graph->edgeList->edge_data) {
        graph->transposedAdjList->edge_data = new gdf_column;
        CSR_Result_Weighted<int32_t,WT> adj_list;
        ConvertCOOtoCSR_weighted( (int*)graph->edgeList->dest_indices->data, (int*)graph->edgeList->src_indices->data, (WT*)graph->edgeList->edge_data->data, nnz, adj_list);
        gdf_column_view(graph->transposedAdjList->offsets, adj_list.rowOffsets,
                              nullptr, adj_list.size+1, graph->edgeList->src_indices->dtype);
        gdf_column_view(graph->transposedAdjList->indices, adj_list.colIndices,
                              nullptr, adj_list.nnz, graph->edgeList->src_indices->dtype);
        gdf_column_view(graph->transposedAdjList->edge_data, adj_list.edgeWeights,
                            nullptr, adj_list.nnz, graph->edgeList->edge_data->dtype);
      }
      else {

        CSR_Result<int> adj_list;
        ConvertCOOtoCSR((int*)graph->edgeList->dest_indices->data, (int*)graph->edgeList->src_indices->data, nnz, adj_list);
        gdf_column_view(graph->transposedAdjList->offsets, adj_list.rowOffsets,
                              nullptr, adj_list.size+1, graph->edgeList->src_indices->dtype);
        gdf_column_view(graph->transposedAdjList->indices, adj_list.colIndices,
                              nullptr, adj_list.nnz, graph->edgeList->src_indices->dtype);
      }
      graph->numberOfVertices = graph->transposedAdjList->offsets->size - 1;
    }
    
}

void add_adj_list(Graph *graph) {
  if (graph->adjList == nullptr) {
    CUGRAPH_EXPECTS( graph->edgeList != nullptr , "Invalid API parameter");
    CUGRAPH_EXPECTS( graph->edgeList->src_indices->dtype == GDF_INT32, "Unsupported data type" );

    if (graph->edgeList->edge_data != nullptr) {
      switch (graph->edgeList->edge_data->dtype) {
        case GDF_FLOAT32:   return cugraph::add_adj_list_impl<int32_t, float>(graph);
        case GDF_FLOAT64:   return cugraph::add_adj_list_impl<int32_t, double>(graph);
        default: CUGRAPH_FAIL("Unsupported data type");
      }
    }
    else {
      return cugraph::add_adj_list_impl<int32_t, float>(graph);
    }
  }
}

void add_transposed_adj_list(Graph *graph) {
  if (graph->transposedAdjList == nullptr) {
    if (graph->edgeList == nullptr)
      cugraph::add_edge_list(graph);

    CUGRAPH_EXPECTS(graph->edgeList->src_indices->dtype == GDF_INT32, "Unsupported data type");
    CUGRAPH_EXPECTS(graph->edgeList->dest_indices->dtype == GDF_INT32, "Unsupported data type");

    if (graph->edgeList->edge_data != nullptr) {
      switch (graph->edgeList->edge_data->dtype) {
        case GDF_FLOAT32:   return cugraph::add_transposed_adj_list_impl<float>(graph);
        case GDF_FLOAT64:   return cugraph::add_transposed_adj_list_impl<double>(graph);
        default: CUGRAPH_FAIL("Unsupported data type");
      }
    }
    else {
      return cugraph::add_transposed_adj_list_impl<float>(graph);
    }
  }
}

void delete_adj_list(Graph *graph) {
  if (graph->adjList) {
    delete graph->adjList;
  }
  graph->adjList = nullptr;
  
}

void delete_edge_list(Graph *graph) {
  if (graph->edgeList) {
    delete graph->edgeList;
  }
  graph->edgeList = nullptr;
  
}

void delete_transposed_adj_list(Graph *graph) {
  if (graph->transposedAdjList) {
    delete graph->transposedAdjList;
  }
  graph->transposedAdjList = nullptr;
  
}

void number_of_vertices(Graph *graph) {
  if (graph->numberOfVertices != 0)
    

  //
  //  int32_t implementation for now, since that's all that
  //  is supported elsewhere.
  //
  CUGRAPH_EXPECTS( (graph->edgeList != nullptr), "Invalid API parameter");
  CUGRAPH_EXPECTS( (graph->edgeList->src_indices->dtype == GDF_INT32), "Unsupported data type" );

  int32_t  h_max[2];
  int32_t *d_max;
  void    *d_temp_storage = nullptr;
  size_t   temp_storage_bytes = 0;
  
  ALLOC_TRY(&d_max, sizeof(int32_t), nullptr);
  
  //
  //  Compute size of temp storage
  //
  int32_t *tmp = static_cast<int32_t *>(graph->edgeList->src_indices->data);

  cub::DeviceReduce::Max(d_temp_storage, temp_storage_bytes, tmp, d_max, graph->edgeList->src_indices->size);

  //
  //  Compute max of src indices and copy to host
  //
  ALLOC_TRY(&d_temp_storage, temp_storage_bytes, nullptr);
  cub::DeviceReduce::Max(d_temp_storage, temp_storage_bytes, tmp, d_max, graph->edgeList->src_indices->size);

  CUDA_TRY(cudaMemcpy(h_max, d_max, sizeof(int32_t), cudaMemcpyDeviceToHost));

  //
  //  Compute max of dest indices and copy to host
  //
  tmp = static_cast<int32_t *>(graph->edgeList->dest_indices->data);
  cub::DeviceReduce::Max(d_temp_storage, temp_storage_bytes, tmp, d_max, graph->edgeList->src_indices->size);
  CUDA_TRY(cudaMemcpy(h_max + 1, d_max, sizeof(int32_t), cudaMemcpyDeviceToHost));

  ALLOC_FREE_TRY(d_temp_storage, nullptr);
  ALLOC_FREE_TRY(d_max, nullptr);
  
  graph->numberOfVertices = 1 + std::max(h_max[0], h_max[1]);
  
}

} //namespace<|MERGE_RESOLUTION|>--- conflicted
+++ resolved
@@ -72,8 +72,7 @@
   }
 }
 
-<<<<<<< HEAD
-gdf_error gdf_transposed_adj_list_view(gdf_graph *graph, const gdf_column *offsets,
+void transposed_adj_list_view(Graph *graph, const gdf_column *offsets,
                             const gdf_column *indices,
                             const gdf_column *edge_data) {
   //This function returns an error if this graph object has at least one graph
@@ -95,7 +94,7 @@
   cpy_column_view(indices, graph->transposedAdjList->indices);
   
   if (!graph->prop)
-      graph->prop = new gdf_graph_properties();
+      graph->prop = new Graph_properties();
 
   if (edge_data) {
     CUGRAPH_EXPECTS(indices->size == edge_data->size, "Column size mismatch");
@@ -146,13 +145,9 @@
   }
 
   graph->numberOfVertices = graph->transposedAdjList->offsets->size - 1;
-  return GDF_SUCCESS;
-}
-
-gdf_error gdf_adj_list_view(gdf_graph *graph, const gdf_column *offsets,
-=======
+}
+
 void adj_list_view(Graph *graph, const gdf_column *offsets,
->>>>>>> ff56f21a
                             const gdf_column *indices,
                             const gdf_column *edge_data) {
   //This function returns an error if this graph object has at least one graph
