--- conflicted
+++ resolved
@@ -2,7 +2,6 @@
 
 cdef extern from "cudf.h":
 
-<<<<<<< HEAD
     ctypedef size_t gdf_size_type
 
     #cpdef get_column_data_ptr(obj)
@@ -18,9 +17,7 @@
         gdf_time_unit time_unit
 
     ctypedef enum gdf_error: 
-=======
-    ctypedef enum gdf_error:
->>>>>>> 145d14f5
+
         pass
 
     ctypedef enum gdf_dtype:
@@ -39,14 +36,8 @@
         N_GDF_TYPES
 
     ctypedef unsigned char gdf_valid_type
-<<<<<<< HEAD
 
     ctypedef struct gdf_column:
-=======
-    ctypedef size_t gdf_size_type
- 
-    struct gdf_column_:
->>>>>>> 145d14f5
         void *data
         gdf_valid_type *valid
         gdf_size_type size
@@ -55,7 +46,6 @@
         gdf_dtype_extra_info dtype_info
         char *col_name
 
-<<<<<<< HEAD
     cdef gdf_error gdf_column_view_augmented(gdf_column *column,
                                              void *data,
                                              gdf_valid_type *valid,
@@ -63,16 +53,8 @@
                                              gdf_dtype dtype,
                                              gdf_size_type null_count,
                                              gdf_dtype_extra_info extra_info)
-=======
-    ctypedef gdf_column_ gdf_column
 
-    cdef gdf_error gdf_column_view_augmented(gdf_column *column,
-                              void *data,
-                              gdf_valid_type *valid,
-                              gdf_size_type size,
-                              gdf_dtype dtype,
-                              gdf_size_type null_count)
->>>>>>> 145d14f5
+
 
 
 cdef extern from "cugraph.h":
