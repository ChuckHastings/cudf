from __future__ import division, print_function

import numpy as np

from librmm_cffi import librmm as rmm

import cudf.bindings.copying as cpp_copying
from cudf.dataframe import columnops


def test_gather_single_col():
    col = columnops.as_column(np.arange(100), dtype=np.int32)
    gather_map = np.array([0, 1, 2, 3, 5, 8, 13, 21], dtype=np.int32)

    device_gather_map = rmm.to_device(gather_map)

    out = cpp_copying.apply_gather(col, device_gather_map)

    np.testing.assert_array_equal(out.to_array(), gather_map)


def test_gather_cols():
    cols = [
        columnops.as_column(np.arange(10), dtype=np.int32),
        columnops.as_column(np.arange(0.0, 2.0, 0.2), dtype=np.float32),
    ]
    gather_map = np.array([0, 1, 2, 3, 5, 8], dtype=np.int32)

    expected = np.array(gather_map * 0.2, dtype=np.float32)

    device_gather_map = rmm.to_device(gather_map)

    out = cpp_copying.apply_gather(cols, device_gather_map)

    np.testing.assert_array_equal(out[0].to_array(), gather_map)
    np.testing.assert_array_almost_equal(out[1].to_array(), expected)


<<<<<<< HEAD
def test_scatter_single_col():
    col = columnops.as_column(np.arange(2.0, 0.0, -0.2), dtype=np.float32)
    col_out = columnops.as_column(np.arange(0.0, 100.0, 1.0), dtype=np.float32)
    scatter_map = np.arange(10, 0, -1).astype(np.int32)

    expected = np.arange(0.0, 100.0, 1.0)
    expected = [0.2 * x if x <= 10.0 else x for x in expected]

    device_scatter_map = rmm.to_device(scatter_map)
    cpp_copying.apply_scatter([col], device_scatter_map, [col_out])[0]

    np.testing.assert_array_almost_equal(col_out.to_array(), expected)


def test_scatter_cols():
    cols = [
        columnops.as_column(np.arange(5.0, -0.5, -0.5), dtype=np.float32),
        columnops.as_column(np.arange(11), dtype=np.int32),
    ]
    cols_out = [
        columnops.as_column(np.arange(0.0, 100.0, 1.0), dtype=np.float32),
        columnops.as_column(np.arange(100), dtype=np.int32),
    ]
    scatter_map = np.arange(10, -1, -1).astype(np.int32)

    expected = np.arange(0.0, 100.0, 1.0)
    expected = [0.5 * x if x <= 10.0 else x for x in expected]

    expected2 = np.arange(100)
    expected2 = [10 - x if x <= 10 else x for x in expected2]

    device_scatter_map = rmm.to_device(scatter_map)
    cpp_copying.apply_scatter(cols, device_scatter_map, cols_out)

    np.testing.assert_array_almost_equal(cols_out[0].to_array(), expected)
    np.testing.assert_array_equal(cols_out[1].to_array(), expected2)


=======
>>>>>>> f1ba6b12
def test_gather_string_col():
    col = columnops.as_column(["a", "b", "c", "d"])
    gather_map = columnops.as_column([0, 2, 3], dtype="int32").data.mem
    result = cpp_copying.apply_gather(col, gather_map)
    assert result.data.to_host() == ["a", "c", "d"]

    col = columnops.as_column(["a", "b", None, "d"])
    gather_map = columnops.as_column([0, 2, 3], dtype="int32").data.mem
    result = cpp_copying.apply_gather(col, gather_map)
    assert result.data.to_host() == ["a", None, "d"]<|MERGE_RESOLUTION|>--- conflicted
+++ resolved
@@ -36,47 +36,6 @@
     np.testing.assert_array_almost_equal(out[1].to_array(), expected)
 
 
-<<<<<<< HEAD
-def test_scatter_single_col():
-    col = columnops.as_column(np.arange(2.0, 0.0, -0.2), dtype=np.float32)
-    col_out = columnops.as_column(np.arange(0.0, 100.0, 1.0), dtype=np.float32)
-    scatter_map = np.arange(10, 0, -1).astype(np.int32)
-
-    expected = np.arange(0.0, 100.0, 1.0)
-    expected = [0.2 * x if x <= 10.0 else x for x in expected]
-
-    device_scatter_map = rmm.to_device(scatter_map)
-    cpp_copying.apply_scatter([col], device_scatter_map, [col_out])[0]
-
-    np.testing.assert_array_almost_equal(col_out.to_array(), expected)
-
-
-def test_scatter_cols():
-    cols = [
-        columnops.as_column(np.arange(5.0, -0.5, -0.5), dtype=np.float32),
-        columnops.as_column(np.arange(11), dtype=np.int32),
-    ]
-    cols_out = [
-        columnops.as_column(np.arange(0.0, 100.0, 1.0), dtype=np.float32),
-        columnops.as_column(np.arange(100), dtype=np.int32),
-    ]
-    scatter_map = np.arange(10, -1, -1).astype(np.int32)
-
-    expected = np.arange(0.0, 100.0, 1.0)
-    expected = [0.5 * x if x <= 10.0 else x for x in expected]
-
-    expected2 = np.arange(100)
-    expected2 = [10 - x if x <= 10 else x for x in expected2]
-
-    device_scatter_map = rmm.to_device(scatter_map)
-    cpp_copying.apply_scatter(cols, device_scatter_map, cols_out)
-
-    np.testing.assert_array_almost_equal(cols_out[0].to_array(), expected)
-    np.testing.assert_array_equal(cols_out[1].to_array(), expected2)
-
-
-=======
->>>>>>> f1ba6b12
 def test_gather_string_col():
     col = columnops.as_column(["a", "b", "c", "d"])
     gather_map = columnops.as_column([0, 2, 3], dtype="int32").data.mem
